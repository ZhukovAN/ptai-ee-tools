--- conflicted
+++ resolved
@@ -22,23 +22,15 @@
 @AllArgsConstructor
 public class ScanBrief {
     public enum ApiVersion {
-<<<<<<< HEAD
-        V411, V42
-=======
-        V411
->>>>>>> 27064dd4
-    }
-
-    @NonNull
-    @Getter
-    @Setter
-    @JsonProperty
-    @Builder.Default
-<<<<<<< HEAD
-    protected ApiVersion apiVersion = ApiVersion.V42;
-=======
+        V411, V420
+    }
+
+    @NonNull
+    @Getter
+    @Setter
+    @JsonProperty
+    @Builder.Default
     protected ApiVersion apiVersion = ApiVersion.V411;
->>>>>>> 27064dd4
 
     @NonNull
     @Getter
