package com.ptsecurity.appsec.ai.ee.scan.result;

import com.fasterxml.jackson.annotation.JsonProperty;
import com.fasterxml.jackson.annotation.JsonValue;
import com.ptsecurity.appsec.ai.ee.scan.settings.Policy;
import lombok.*;
import lombok.experimental.SuperBuilder;

import java.lang.annotation.Annotation;
import java.util.HashSet;
import java.util.Set;
import java.util.UUID;

/**
 * Class that stores top-level information about completed AST job. That
 * information includes AST settings, policy assessment result and very
 * short statistic about scan duration, number of scanned / skipped
 * files / urls etc. This class have two descendants: ScanBriefDetailed
 * and even more detailed ScanResult
 */
@SuperBuilder
@NoArgsConstructor
@AllArgsConstructor
public class ScanBrief {
    public enum ApiVersion {
<<<<<<< HEAD
        V411, V420, V430
=======
        @Deprecated V36,
        @Deprecated V40,
        @Deprecated V41,
        V411, V420;

        @SneakyThrows
        public static boolean isDeprecated(@NonNull final ApiVersion version) {
            return null != ApiVersion.class.getField(version.name()).getAnnotation(Deprecated.class);
        }

        public boolean isDeprecated() {
            return isDeprecated(this);
        }
>>>>>>> 69a8b6c3
    }

    @NonNull
    @Getter
    @Setter
    @JsonProperty
    @Builder.Default
    protected ApiVersion apiVersion = ApiVersion.V411;

    @NonNull
    @Getter
    @Setter
    @JsonProperty
    protected String ptaiServerUrl;

    @NonNull
    @Getter
    @Setter
    @JsonProperty
    protected String ptaiServerVersion;

    @NonNull
    @Getter
    @Setter
    @JsonProperty
    protected String ptaiAgentVersion;

    @NonNull
    @Getter
    @Setter
    @JsonProperty
    protected UUID id;

    @NonNull
    @Getter
    @Setter
    @JsonProperty
    protected UUID projectId;

    @NonNull
    @Getter
    @Setter
    @JsonProperty
    protected String projectName;

    @Getter
    @Setter
    @JsonProperty
    @Builder.Default
    protected Boolean useAsyncScan = false;

    @Getter
    @Setter
    @Builder
    @NoArgsConstructor
    @AllArgsConstructor
    public static class ScanSettings {
        @NonNull
        @JsonProperty
        protected UUID id;

        public enum Engine {
            AI, PM, TAINT, DC, FINGERPRINT, CONFIGURATION, BLACKBOX
        }

        @Builder.Default
        @JsonProperty
        protected final Set<Engine> engines = new HashSet<>();

        @JsonProperty
        protected Boolean unpackUserPackages;

        @JsonProperty
        protected Boolean downloadDependencies;

        @JsonProperty
        protected Boolean usePublicAnalysisMethod;

        @JsonProperty
        protected Boolean useEntryAnalysisPoint;

        @RequiredArgsConstructor
        public enum Language {
            PHP("PHP"),
            JAVA("Java"),
            CSHARP("CSharp"),
            VB("VB"),
            JAVASCRIPT("JavaScript"),
            GO("Go"),
            CPP("CPlusPlus"),
            PYTHON("Python"),
            SQL("SQL"),
            OBJECTIVEC("ObjectiveC"),
            SWIFT("Swift"), KOTLIN("Kotlin");

            public static Language fromString(@NonNull final String value) {
                for (Language language : Language.values())
                    if (language.value.equalsIgnoreCase(value)) return language;
                throw new IllegalArgumentException("No enum value " + Language.class.getCanonicalName() + "." + value);
            }

            @NonNull
            @JsonValue
            private final String value;
        }

        @JsonProperty
        protected Language language;

        @JsonProperty
        protected String url;

        @JsonProperty
        protected Boolean autocheckAfterScan;

        @JsonProperty
        protected String customParameters;

        @JsonProperty
        protected String javaParameters;
    }

    @NonNull
    @Getter
    @Setter
    @JsonProperty
    protected ScanSettings scanSettings;

    @Getter
    @Setter
    @NonNull
    @Builder.Default
    @JsonProperty
    protected Policy.State policyState = Policy.State.NONE;

    @Getter
    @Setter
    @SuperBuilder
    @NoArgsConstructor
    @AllArgsConstructor
    @ToString
    public static class Statistics {
        /**
         * Scan execution date / time. Can't use Java 8 ZonedDateTime, Instant etc. as Jenkins
         * complaints "Refusing to marshal java.time.Instant for security reasons;
         * see https://jenkins.io/redirect/class-filter/"
         */
        @NonNull
        @JsonProperty
        protected String scanDateIso8601;

        @NonNull
        @JsonProperty
        protected String scanDurationIso8601;

        protected int totalFileCount;
        protected int totalUrlCount;
        protected int scannedFileCount;
        protected int scannedUrlCount;
    }

    @Getter
    @Setter
    protected Statistics statistics;

    public enum State {
        UNKNOWN, DONE, FAILED, ABORTED
    }

    @Getter
    @Setter
    @NonNull
    @Builder.Default
    protected ScanBrief.State state = ScanBrief.State.UNKNOWN;
}<|MERGE_RESOLUTION|>--- conflicted
+++ resolved
@@ -6,7 +6,6 @@
 import lombok.*;
 import lombok.experimental.SuperBuilder;
 
-import java.lang.annotation.Annotation;
 import java.util.HashSet;
 import java.util.Set;
 import java.util.UUID;
@@ -23,13 +22,10 @@
 @AllArgsConstructor
 public class ScanBrief {
     public enum ApiVersion {
-<<<<<<< HEAD
-        V411, V420, V430
-=======
         @Deprecated V36,
         @Deprecated V40,
         @Deprecated V41,
-        V411, V420;
+        V411, V420, V430;
 
         @SneakyThrows
         public static boolean isDeprecated(@NonNull final ApiVersion version) {
@@ -39,7 +35,6 @@
         public boolean isDeprecated() {
             return isDeprecated(this);
         }
->>>>>>> 69a8b6c3
     }
 
     @NonNull
