package com.ptsecurity.appsec.ai.ee.test.scan.brief;

import com.ptsecurity.appsec.ai.ee.scan.reports.Reports;
import com.ptsecurity.appsec.ai.ee.scan.result.ScanBrief;
import com.ptsecurity.appsec.ai.ee.scan.result.ScanBriefDetailed;
import com.ptsecurity.appsec.ai.ee.scan.result.ScanResult;
import com.ptsecurity.appsec.ai.ee.scan.result.issue.types.BaseIssue;
import com.ptsecurity.appsec.ai.ee.utils.ci.integration.Project;
import com.ptsecurity.misc.tools.helpers.ArchiveHelper;
import com.ptsecurity.misc.tools.BaseTest;
import com.ptsecurity.misc.tools.helpers.ResourcesHelper;
import com.ptsecurity.misc.tools.TempFile;
import lombok.NonNull;
import lombok.SneakyThrows;
import lombok.extern.slf4j.Slf4j;
import org.junit.jupiter.api.Assertions;
import org.junit.jupiter.api.DisplayName;
import org.junit.jupiter.api.Test;

import java.nio.file.Path;

import static com.ptsecurity.appsec.ai.ee.utils.ci.integration.Project.*;
import static com.ptsecurity.misc.tools.helpers.BaseJsonHelper.createObjectMapper;
import static com.ptsecurity.misc.tools.helpers.BaseJsonHelper.serialize;
import static org.junit.jupiter.api.Assertions.assertTrue;

@Slf4j
@DisplayName("Read and convert data from PT AI version-independent scan results JSON resource files")
public class ScanBriefDetailedTest extends BaseTest {
    @SneakyThrows
<<<<<<< HEAD
    protected ScanBriefDetailed parseScanResults(@NonNull final String projectName, @NonNull final Connection.Version version) {
        ObjectMapper mapper = createFaultTolerantObjectMapper();
        String json = extractSevenZippedSingleStringFromResource("json/scan/result/" + version.name().toLowerCase()+ "/" + projectName + ".json.7z");
        ScanResult scanResult = mapper.readValue(json, ScanResult.class);
=======
    protected ScanBriefDetailed parseScanResults(@NonNull final String projectName, @NonNull final ScanBrief.ApiVersion version) {
        String json = ResourcesHelper.getResource7ZipString("json/scan/result/" + version.name().toLowerCase()+ "/" + projectName + ".json.7z");
        ScanResult scanResult = createObjectMapper().readValue(json, ScanResult.class);
>>>>>>> 27064dd4
        return ScanBriefDetailed.create(scanResult, ScanBriefDetailed.Performance.builder().build());
    }

    @Test
    @DisplayName("Convert PT AI 4.1.1 and 4.2 scan results")
    @SneakyThrows
    public void generateScanResults() {
        try (TempFile temp = TempFile.createFolder()) {
            Path briefDetailed = temp.toPath().resolve("brief").resolve("detailed");
<<<<<<< HEAD
            briefDetailed.toFile().mkdirs();
            for (Connection.Version version : Connection.Version.values()) {
                if (version == Connection.Version.V42) continue;
                Path destination = briefDetailed.resolve(version.name().toLowerCase());
                destination.toFile().mkdirs();
                for (String projectName : ALL_PROJECT_NAMES) {
                    ScanBriefDetailed scanBriefDetailed = parseScanResults(projectName, version);
                    String json = createFaultTolerantObjectMapper().writerWithDefaultPrettyPrinter().writeValueAsString(scanBriefDetailed);
                    sevenZipData(destination.resolve(projectName + ".json.7z"), json.getBytes(StandardCharsets.UTF_8));
                    if (JAVA_OWASP_BENCHMARK_PROJECT_NAME.equals(projectName)) {
=======
            assertTrue(briefDetailed.toFile().mkdirs());
            for (ScanBrief.ApiVersion version : ScanBrief.ApiVersion.values()) {
                Path destination = briefDetailed.resolve(version.name().toLowerCase());
                assertTrue(destination.toFile().mkdirs());
                for (Project project : ALL) {
                    ScanBriefDetailed scanBriefDetailed = parseScanResults(project.getName(), version);
                    String json = serialize(scanBriefDetailed);
                    ArchiveHelper.packData7Zip(destination.resolve(project.getName() + ".json.7z"), json);
                    if (JAVA_OWASP_BENCHMARK == project) {
>>>>>>> 27064dd4
                        long sqliCount = scanBriefDetailed.getDetails().getChartData().getBaseIssueDistributionData().stream()
                                .filter(i -> BaseIssue.Level.HIGH == i.getLevel())
                                .filter(i -> "SQL Injection".equalsIgnoreCase(i.getTitle().get(Reports.Locale.EN))).count();
                        Assertions.assertNotEquals(0, sqliCount);
<<<<<<< HEAD
                    } else if (PHP_SMOKE_MEDIUM_PROJECT_NAME.equals(projectName)) {
=======
                    } else if (PHP_SMOKE.equals(project)) {
>>>>>>> 27064dd4
                        long xssCount = scanBriefDetailed.getDetails().getChartData().getBaseIssueDistributionData().stream()
                                .filter(i -> BaseIssue.Level.MEDIUM == i.getLevel())
                                .filter(i -> "Cross-Site Scripting".equalsIgnoreCase(i.getTitle().get(Reports.Locale.EN))).count();
                        Assertions.assertNotEquals(0, xssCount);
<<<<<<< HEAD
                    } else if (PHP_OWASP_BRICKS_PROJECT_NAME.equals(projectName)) {
=======
                    } else if (PHP_OWASP_BRICKS.equals(project)) {
>>>>>>> 27064dd4
                        long sqliCount = scanBriefDetailed.getDetails().getChartData().getBaseIssueDistributionData().stream()
                                .filter(i -> BaseIssue.Level.HIGH == i.getLevel())
                                .filter(i -> "SQL Injection".equalsIgnoreCase(i.getTitle().get(Reports.Locale.EN))).count();
                        Assertions.assertNotEquals(0, sqliCount);
                    }
                }
            }
            log.trace("Scan results briefs are saved to {}", briefDetailed);
        }
    }
}<|MERGE_RESOLUTION|>--- conflicted
+++ resolved
@@ -28,16 +28,9 @@
 @DisplayName("Read and convert data from PT AI version-independent scan results JSON resource files")
 public class ScanBriefDetailedTest extends BaseTest {
     @SneakyThrows
-<<<<<<< HEAD
-    protected ScanBriefDetailed parseScanResults(@NonNull final String projectName, @NonNull final Connection.Version version) {
-        ObjectMapper mapper = createFaultTolerantObjectMapper();
-        String json = extractSevenZippedSingleStringFromResource("json/scan/result/" + version.name().toLowerCase()+ "/" + projectName + ".json.7z");
-        ScanResult scanResult = mapper.readValue(json, ScanResult.class);
-=======
     protected ScanBriefDetailed parseScanResults(@NonNull final String projectName, @NonNull final ScanBrief.ApiVersion version) {
         String json = ResourcesHelper.getResource7ZipString("json/scan/result/" + version.name().toLowerCase()+ "/" + projectName + ".json.7z");
         ScanResult scanResult = createObjectMapper().readValue(json, ScanResult.class);
->>>>>>> 27064dd4
         return ScanBriefDetailed.create(scanResult, ScanBriefDetailed.Performance.builder().build());
     }
 
@@ -47,18 +40,6 @@
     public void generateScanResults() {
         try (TempFile temp = TempFile.createFolder()) {
             Path briefDetailed = temp.toPath().resolve("brief").resolve("detailed");
-<<<<<<< HEAD
-            briefDetailed.toFile().mkdirs();
-            for (Connection.Version version : Connection.Version.values()) {
-                if (version == Connection.Version.V42) continue;
-                Path destination = briefDetailed.resolve(version.name().toLowerCase());
-                destination.toFile().mkdirs();
-                for (String projectName : ALL_PROJECT_NAMES) {
-                    ScanBriefDetailed scanBriefDetailed = parseScanResults(projectName, version);
-                    String json = createFaultTolerantObjectMapper().writerWithDefaultPrettyPrinter().writeValueAsString(scanBriefDetailed);
-                    sevenZipData(destination.resolve(projectName + ".json.7z"), json.getBytes(StandardCharsets.UTF_8));
-                    if (JAVA_OWASP_BENCHMARK_PROJECT_NAME.equals(projectName)) {
-=======
             assertTrue(briefDetailed.toFile().mkdirs());
             for (ScanBrief.ApiVersion version : ScanBrief.ApiVersion.values()) {
                 Path destination = briefDetailed.resolve(version.name().toLowerCase());
@@ -68,25 +49,16 @@
                     String json = serialize(scanBriefDetailed);
                     ArchiveHelper.packData7Zip(destination.resolve(project.getName() + ".json.7z"), json);
                     if (JAVA_OWASP_BENCHMARK == project) {
->>>>>>> 27064dd4
                         long sqliCount = scanBriefDetailed.getDetails().getChartData().getBaseIssueDistributionData().stream()
                                 .filter(i -> BaseIssue.Level.HIGH == i.getLevel())
                                 .filter(i -> "SQL Injection".equalsIgnoreCase(i.getTitle().get(Reports.Locale.EN))).count();
                         Assertions.assertNotEquals(0, sqliCount);
-<<<<<<< HEAD
-                    } else if (PHP_SMOKE_MEDIUM_PROJECT_NAME.equals(projectName)) {
-=======
                     } else if (PHP_SMOKE.equals(project)) {
->>>>>>> 27064dd4
                         long xssCount = scanBriefDetailed.getDetails().getChartData().getBaseIssueDistributionData().stream()
                                 .filter(i -> BaseIssue.Level.MEDIUM == i.getLevel())
                                 .filter(i -> "Cross-Site Scripting".equalsIgnoreCase(i.getTitle().get(Reports.Locale.EN))).count();
                         Assertions.assertNotEquals(0, xssCount);
-<<<<<<< HEAD
-                    } else if (PHP_OWASP_BRICKS_PROJECT_NAME.equals(projectName)) {
-=======
                     } else if (PHP_OWASP_BRICKS.equals(project)) {
->>>>>>> 27064dd4
                         long sqliCount = scanBriefDetailed.getDetails().getChartData().getBaseIssueDistributionData().stream()
                                 .filter(i -> BaseIssue.Level.HIGH == i.getLevel())
                                 .filter(i -> "SQL Injection".equalsIgnoreCase(i.getTitle().get(Reports.Locale.EN))).count();
