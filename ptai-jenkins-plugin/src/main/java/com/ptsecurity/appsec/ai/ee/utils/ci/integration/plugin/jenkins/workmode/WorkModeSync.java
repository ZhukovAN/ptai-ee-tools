package com.ptsecurity.appsec.ai.ee.utils.ci.integration.plugin.jenkins.workmode;

import com.ptsecurity.appsec.ai.ee.utils.ci.integration.Resources;
import com.ptsecurity.appsec.ai.ee.utils.ci.integration.plugin.jenkins.workmode.subjobs.Base;
import hudson.Extension;
import lombok.Getter;
import lombok.NonNull;
import lombok.ToString;
import org.jenkinsci.Symbol;
import org.kohsuke.stapler.DataBoundConstructor;

import java.util.ArrayList;

@ToString
public class WorkModeSync extends WorkMode {
    public enum OnAstError {
        FAIL, UNSTABLE
    }

    public static final WorkModeDescriptor DESCRIPTOR = new Descriptor();

    @Getter
    private ArrayList<Base> subJobs;

    public final void setSubJobs(final ArrayList<Base> subJobs) {
        if (subJobs == null)
            this.subJobs = new ArrayList<>();
        else
            this.subJobs = subJobs;
    }

    @DataBoundConstructor
    public WorkModeSync(final ArrayList<Base> subJobs) {
        setSubJobs(subJobs);
    }

<<<<<<< HEAD
    @Symbol("workModeSync")
    @Extension
=======
    @Extension
    @Symbol("workModeSync")
>>>>>>> 0a4822d5
    public static class Descriptor extends WorkModeDescriptor {
        @NonNull
        @Override
        public String getDisplayName() {
            return Resources.i18n_ast_settings_mode_synchronous_label();
        }
    }

}<|MERGE_RESOLUTION|>--- conflicted
+++ resolved
@@ -34,13 +34,8 @@
         setSubJobs(subJobs);
     }
 
-<<<<<<< HEAD
-    @Symbol("workModeSync")
-    @Extension
-=======
     @Extension
     @Symbol("workModeSync")
->>>>>>> 0a4822d5
     public static class Descriptor extends WorkModeDescriptor {
         @NonNull
         @Override
