package com.ptsecurity.appsec.ai.ee.utils.ci.integration.plugin.jenkins.scansettings;

import com.ptsecurity.appsec.ai.ee.utils.ci.integration.Resources;
import com.ptsecurity.appsec.ai.ee.utils.ci.integration.plugin.jenkins.utils.Validator;
import hudson.Extension;
import hudson.util.FormValidation;
import lombok.Getter;
import lombok.ToString;
import org.jenkinsci.Symbol;
import org.kohsuke.stapler.DataBoundConstructor;
import org.kohsuke.stapler.QueryParameter;

@ToString
public class ScanSettingsUi extends ScanSettings {
    public static final ScanSettingsDescriptor DESCRIPTOR = new Descriptor();

    @Getter
    private final String projectName;

    @DataBoundConstructor
    public ScanSettingsUi(final String projectName) {
        this.projectName = projectName;
    }

<<<<<<< HEAD
    @Symbol("scanSettingsUi")
    @Extension
=======
    @Extension
    @Symbol("scanSettingsUi")
>>>>>>> 0a4822d5
    public static class Descriptor extends ScanSettingsDescriptor {
        @Override
        public String getDisplayName() {
            return Resources.i18n_ast_settings_type_ui_label();
        }

        public FormValidation doCheckProjectName(@QueryParameter("projectName") String projectName) {
            return Validator.doCheckFieldNotEmpty(projectName, Resources.i18n_ast_settings_type_ui_project_message_empty());
        }

        public FormValidation doTestProject(
                @QueryParameter("projectName") final String projectName) {
            return FormValidation.ok();
        }
    }
}<|MERGE_RESOLUTION|>--- conflicted
+++ resolved
@@ -22,13 +22,8 @@
         this.projectName = projectName;
     }
 
-<<<<<<< HEAD
-    @Symbol("scanSettingsUi")
-    @Extension
-=======
     @Extension
     @Symbol("scanSettingsUi")
->>>>>>> 0a4822d5
     public static class Descriptor extends ScanSettingsDescriptor {
         @Override
         public String getDisplayName() {
