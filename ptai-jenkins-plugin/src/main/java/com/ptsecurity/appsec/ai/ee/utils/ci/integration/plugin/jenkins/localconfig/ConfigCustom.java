--- conflicted
+++ resolved
@@ -20,10 +20,6 @@
         this.serverSettings = serverSettings;
     }
 
-<<<<<<< HEAD
-    @Symbol("configCustom")
-=======
->>>>>>> 0a4822d5
     @Extension
     @Symbol("configCustom")
     public static class Descriptor extends ConfigBaseDescriptor {
