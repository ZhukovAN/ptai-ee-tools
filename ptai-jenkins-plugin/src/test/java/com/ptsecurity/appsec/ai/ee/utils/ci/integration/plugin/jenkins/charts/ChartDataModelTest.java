--- conflicted
+++ resolved
@@ -17,16 +17,9 @@
     @Test
     @SneakyThrows
     public void testJsonConversion() {
-<<<<<<< HEAD
-        ObjectMapper mapper = createFaultTolerantObjectMapper();
-        for (Connection.Version version : Connection.Version.values()) {
-            if (version == Connection.Version.V42) continue;
-            String json = extractSevenZippedSingleStringFromResource("json/scan/result/" + version.name().toLowerCase() + "/" + PHP_OWASP_BRICKS_PROJECT_NAME + ".json.7z");
-=======
         ObjectMapper mapper = createObjectMapper();
         for (ApiVersion version : ApiVersion.values()) {
             String json = ResourcesHelper.getResource7ZipString("json/scan/result/" + version.name().toLowerCase() + "/" + Project.PHP_OWASP_BRICKS.getName() + ".json.7z");
->>>>>>> 27064dd4
             Assertions.assertFalse(StringUtils.isEmpty(json));
             ScanResult scanResult = mapper.readValue(json, ScanResult.class);
         }
