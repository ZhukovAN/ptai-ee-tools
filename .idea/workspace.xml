--- conflicted
+++ resolved
@@ -2,18 +2,9 @@
 <project version="4">
   <component name="ChangeListManager">
     <list default="true" id="58b3e6c1-36c6-47af-94ff-72f789dc14ec" name="Default Changelist" comment="">
-<<<<<<< HEAD
       <change beforePath="$PROJECT_DIR$/.idea/workspace.xml" beforeDir="false" afterPath="$PROJECT_DIR$/.idea/workspace.xml" afterDir="false" />
       <change beforePath="$PROJECT_DIR$/ptaiJenkinsPlugin/src/main/resources/com/ptsecurity/appsec/ai/ee/utils/ci/integration/plugin/jenkins/Transfer/help-sourceFiles.html" beforeDir="false" afterPath="$PROJECT_DIR$/ptaiJenkinsPlugin/src/main/resources/com/ptsecurity/appsec/ai/ee/utils/ci/integration/plugin/jenkins/Transfer/help-includes.html" afterDir="false" />
       <change beforePath="$PROJECT_DIR$/ptaiJenkinsPlugin/src/main/resources/com/ptsecurity/appsec/ai/ee/utils/ci/integration/plugin/jenkins/Transfer/help-sourceFiles_ru.html" beforeDir="false" afterPath="$PROJECT_DIR$/ptaiJenkinsPlugin/src/main/resources/com/ptsecurity/appsec/ai/ee/utils/ci/integration/plugin/jenkins/Transfer/help-includes_ru.html" afterDir="false" />
-=======
-      <change afterPath="$PROJECT_DIR$/ptaiJenkinsPlugin/src/main/java/com/ptsecurity/appsec/ai/ee/utils/ci/integration/plugin/jenkins/utils/remote/RemoteSastJob.java" afterDir="false" />
-      <change beforePath="$PROJECT_DIR$/.idea/workspace.xml" beforeDir="false" afterPath="$PROJECT_DIR$/.idea/workspace.xml" afterDir="false" />
-      <change beforePath="$PROJECT_DIR$/genericClientLib/src/main/java/com/ptsecurity/appsec/ai/ee/utils/ci/integration/jenkins/SastJob.java" beforeDir="false" afterPath="$PROJECT_DIR$/genericClientLib/src/main/java/com/ptsecurity/appsec/ai/ee/utils/ci/integration/jenkins/SastJob.java" afterDir="false" />
-      <change beforePath="$PROJECT_DIR$/genericClientLib/src/main/java/com/ptsecurity/appsec/ai/ee/utils/ci/integration/jenkins/utils/JenkinsApiClientWrapper.java" beforeDir="false" afterPath="$PROJECT_DIR$/genericClientLib/src/main/java/com/ptsecurity/appsec/ai/ee/utils/ci/integration/jenkins/utils/JenkinsApiClientWrapper.java" afterDir="false" />
-      <change beforePath="$PROJECT_DIR$/ptaiJenkinsPlugin/src/main/java/com/ptsecurity/appsec/ai/ee/utils/ci/integration/plugin/jenkins/Plugin.java" beforeDir="false" afterPath="$PROJECT_DIR$/ptaiJenkinsPlugin/src/main/java/com/ptsecurity/appsec/ai/ee/utils/ci/integration/plugin/jenkins/Plugin.java" afterDir="false" />
-      <change beforePath="$PROJECT_DIR$/ptaiJenkinsPlugin/work/workspace/Pipeline/src/main/resources/log4j.properties" beforeDir="false" afterPath="$PROJECT_DIR$/ptaiJenkinsPlugin/work/workspace/Pipeline/src/main/resources/log4j.properties" afterDir="false" />
->>>>>>> 5b0f83d8
     </list>
     <ignored path="$PROJECT_DIR$/genericClientLib/target/" />
     <ignored path="$PROJECT_DIR$/target/" />
@@ -34,13 +25,8 @@
       <file pinned="false" current-in-tab="false">
         <entry file="file://$PROJECT_DIR$/genericClientLib/src/main/java/com/ptsecurity/appsec/ai/ee/utils/ci/integration/ptaiserver/PtaiProject.java">
           <provider selected="true" editor-type-id="text-editor">
-<<<<<<< HEAD
             <state relative-caret-position="1501">
               <caret line="105" column="49" selection-start-line="105" selection-start-column="49" selection-end-line="105" selection-end-column="49" />
-=======
-            <state relative-caret-position="50">
-              <caret line="160" column="33" selection-start-line="160" selection-start-column="33" selection-end-line="160" selection-end-column="33" />
->>>>>>> 5b0f83d8
               <folding>
                 <element signature="imports" expanded="true" />
               </folding>
@@ -49,132 +35,82 @@
         </entry>
       </file>
       <file pinned="false" current-in-tab="false">
-<<<<<<< HEAD
         <entry file="file://$PROJECT_DIR$/ptaiJenkinsPlugin/src/main/resources/com/ptsecurity/appsec/ai/ee/utils/ci/integration/plugin/jenkins/Transfer/help-includes.html">
           <provider selected="true" editor-type-id="text-editor">
             <state relative-caret-position="57">
               <caret line="3" column="22" selection-start-line="3" selection-start-column="22" selection-end-line="3" selection-end-column="73" />
-=======
-        <entry file="file://$PROJECT_DIR$/genericClientLib/src/main/java/com/ptsecurity/appsec/ai/ee/utils/ci/integration/jenkins/utils/JenkinsApiClientWrapper.java">
-          <provider selected="true" editor-type-id="text-editor">
-            <state relative-caret-position="181">
-              <caret line="27" column="38" selection-start-line="27" selection-start-column="38" selection-end-line="27" selection-end-column="38" />
-              <folding>
-                <element signature="imports" expanded="true" />
-              </folding>
->>>>>>> 5b0f83d8
             </state>
           </provider>
         </entry>
       </file>
-<<<<<<< HEAD
       <file pinned="false" current-in-tab="true">
         <entry file="file://$PROJECT_DIR$/ptaiJenkinsPlugin/src/main/java/com/ptsecurity/appsec/ai/ee/utils/ci/integration/plugin/jenkins/Transfer.java">
           <provider selected="true" editor-type-id="text-editor">
             <state relative-caret-position="70">
               <caret line="19" column="11" selection-start-line="19" selection-start-column="11" selection-end-line="19" selection-end-column="11" />
-=======
-      <file pinned="false" current-in-tab="false">
-        <entry file="file://$PROJECT_DIR$/ptaiJenkinsPlugin/src/main/java/com/ptsecurity/appsec/ai/ee/utils/ci/integration/plugin/jenkins/utils/remote/RemoteFileCollector.java">
-          <provider selected="true" editor-type-id="text-editor">
-            <state relative-caret-position="262">
-              <caret line="29" selection-start-line="29" selection-end-line="29" />
-              <folding>
-                <element signature="imports" expanded="true" />
-              </folding>
->>>>>>> 5b0f83d8
             </state>
           </provider>
         </entry>
       </file>
-<<<<<<< HEAD
       <file pinned="false" current-in-tab="false">
         <entry file="file://$PROJECT_DIR$/ptaiJenkinsPlugin/src/main/resources/com/ptsecurity/appsec/ai/ee/utils/ci/integration/plugin/jenkins/Transfer/config.groovy">
           <provider selected="true" editor-type-id="text-editor">
             <state relative-caret-position="285">
               <caret line="15" column="13" selection-start-line="15" selection-start-column="13" selection-end-line="15" selection-end-column="13" />
-=======
-      <file pinned="false" current-in-tab="true">
-        <entry file="file://$PROJECT_DIR$/ptaiJenkinsPlugin/src/main/java/com/ptsecurity/appsec/ai/ee/utils/ci/integration/plugin/jenkins/utils/remote/RemoteSastJob.java">
-          <provider selected="true" editor-type-id="text-editor">
-            <state relative-caret-position="145">
-              <caret line="27" column="88" selection-start-line="27" selection-start-column="88" selection-end-line="27" selection-end-column="88" />
-              <folding>
-                <element signature="imports" expanded="true" />
-              </folding>
->>>>>>> 5b0f83d8
             </state>
           </provider>
         </entry>
       </file>
       <file pinned="false" current-in-tab="false">
-        <entry file="jar://$MAVEN_REPOSITORY$/org/jenkins-ci/main/jenkins-core/2.150.2/jenkins-core-2.150.2.jar!/hudson/Launcher.class">
+        <entry file="file://$PROJECT_DIR$/genericClientLib/src/main/java/com/ptsecurity/appsec/ai/ee/utils/ci/integration/ptaiserver/utils/FileCollector.java">
           <provider selected="true" editor-type-id="text-editor">
-            <state relative-caret-position="158">
-              <caret line="611" selection-start-line="611" selection-end-line="611" />
+            <state relative-caret-position="323">
+              <caret line="38" column="35" selection-start-line="38" selection-start-column="24" selection-end-line="38" selection-end-column="35" />
             </state>
           </provider>
         </entry>
       </file>
       <file pinned="false" current-in-tab="false">
-        <entry file="jar://$MAVEN_REPOSITORY$/org/jenkins-ci/main/jenkins-core/2.150.2/jenkins-core-2.150.2.jar!/jenkins/security/MasterToSlaveCallable.class">
+        <entry file="file://$PROJECT_DIR$/ptaiJenkinsPlugin/pom.xml">
           <provider selected="true" editor-type-id="text-editor">
-            <state relative-caret-position="114">
-              <caret line="16" selection-start-line="16" selection-end-line="16" />
+            <state relative-caret-position="95">
+              <caret line="5" column="21" selection-start-line="5" selection-start-column="21" selection-end-line="5" selection-end-column="21" />
             </state>
           </provider>
         </entry>
       </file>
       <file pinned="false" current-in-tab="false">
-        <entry file="file://$PROJECT_DIR$/genericClientLib/src/main/java/com/ptsecurity/appsec/ai/ee/utils/ci/integration/jenkins/utils/ApiClient.java">
+        <entry file="file://$PROJECT_DIR$/genericClientLib/pom.xml">
           <provider selected="true" editor-type-id="text-editor">
-<<<<<<< HEAD
             <state relative-caret-position="513">
               <caret line="27" selection-start-line="27" selection-end-line="27" />
-=======
-            <state relative-caret-position="105">
-              <caret line="10" column="13" selection-start-line="10" selection-start-column="13" selection-end-line="10" selection-end-column="13" />
->>>>>>> 5b0f83d8
             </state>
           </provider>
         </entry>
       </file>
       <file pinned="false" current-in-tab="false">
-        <entry file="file://$PROJECT_DIR$/genericClientLib/src/main/java/com/ptsecurity/appsec/ai/ee/utils/ci/integration/jenkins/SastJob.java">
+        <entry file="file://$PROJECT_DIR$/genericClientLib/src/test/java/com/ptsecurity/appsec/ai/ee/utils/ci/integration/ptaiserver/PtaiProjectTest.java">
           <provider selected="true" editor-type-id="text-editor">
-<<<<<<< HEAD
             <state relative-caret-position="1387">
               <caret line="85" column="12" selection-start-line="85" selection-start-column="12" selection-end-line="85" selection-end-column="12" />
-=======
-            <state relative-caret-position="131">
-              <caret line="160" column="30" selection-start-line="160" selection-start-column="30" selection-end-line="160" selection-end-column="30" />
-              <folding>
-                <element signature="imports" expanded="true" />
-              </folding>
->>>>>>> 5b0f83d8
             </state>
           </provider>
         </entry>
       </file>
       <file pinned="false" current-in-tab="false">
-        <entry file="jar://C:/TOOLS/DEVEL/JAVA/JDK.1.8.0.181/src.zip!/java/nio/file/Files.java">
+        <entry file="file://$PROJECT_DIR$/genericClientLib/src/main/java/com/ptsecurity/appsec/ai/ee/utils/ci/integration/ptaiserver/domain/Transfers.java">
           <provider selected="true" editor-type-id="text-editor">
-            <state relative-caret-position="365">
-              <caret line="3285" column="23" selection-start-line="3285" selection-start-column="23" selection-end-line="3285" selection-end-column="23" />
+            <state relative-caret-position="114">
+              <caret line="11" column="21" selection-start-line="11" selection-start-column="21" selection-end-line="11" selection-end-column="21" />
             </state>
           </provider>
         </entry>
       </file>
       <file pinned="false" current-in-tab="false">
-        <entry file="file://$PROJECT_DIR$/ptaiJenkinsPlugin/src/main/resources/com/ptsecurity/appsec/ai/ee/utils/ci/integration/plugin/jenkins/Transfer/help-removePrefix.html">
+        <entry file="file://$PROJECT_DIR$/ptaiJenkinsPlugin/src/main/java/com/ptsecurity/appsec/ai/ee/utils/ci/integration/plugin/jenkins/auth/CredentialsAuth.java">
           <provider selected="true" editor-type-id="text-editor">
-<<<<<<< HEAD
             <state relative-caret-position="1425">
               <caret line="114" column="27" selection-start-line="114" selection-start-column="27" selection-end-line="114" selection-end-column="27" />
-=======
-            <state relative-caret-position="38">
-              <caret line="2" column="60" selection-start-line="2" selection-start-column="60" selection-end-line="2" selection-end-column="60" />
->>>>>>> 5b0f83d8
             </state>
           </provider>
         </entry>
@@ -193,6 +129,7 @@
   </component>
   <component name="FindInProjectRecents">
     <findStrings>
+      <find>l_</find>
       <find>.init</find>
       <find>artifa</find>
       <find>PipelineRunartifacts</find>
@@ -221,8 +158,6 @@
       <find>/api/AgentAuth</find>
       <find>failedPtaiApi</find>
       <find>getWithR</find>
-      <find>lomb</find>
-      <find>base</find>
     </findStrings>
   </component>
   <component name="Git.Settings">
@@ -248,11 +183,15 @@
         <option value="$PROJECT_DIR$/ptaiJenkinsPlugin/src/main/resources/com/ptsecurity/appsec/ai/ee/utils/ci/integration/plugin/jenkins/Transfer/config.properties" />
         <option value="$PROJECT_DIR$/ptaiJenkinsPlugin/src/main/java/com/ptsecurity/appsec/ai/ee/utils/ci/integration/plugin/jenkins/utils/Validator.java" />
         <option value="$PROJECT_DIR$/ptaiJenkinsPlugin/src/main/resources/com/ptsecurity/appsec/ai/ee/utils/ci/integration/plugin/jenkins/Messages_ru.properties" />
+        <option value="$PROJECT_DIR$/ptaiJenkinsPlugin/src/main/resources/com/ptsecurity/appsec/ai/ee/utils/ci/integration/plugin/jenkins/Messages.properties" />
         <option value="$PROJECT_DIR$/genericClientLib/src/main/java/com/ptsecurity/appsec/ai/ee/utils/ci/integration/AsyncRetryExecutor.java" />
         <option value="$PROJECT_DIR$/genericClientLib/src/main/java/com/ptsecurity/appsec/ai/ee/utils/ci/integration/utils/asyncretry/AsyncRetryJob.java" />
         <option value="$PROJECT_DIR$/genericClientLib/src/main/java/com/ptsecurity/appsec/ai/ee/utils/ci/integration/utils/asyncretry/SyncRetryJob.java" />
         <option value="$PROJECT_DIR$/genericClientLib/src/main/java/com/ptsecurity/appsec/ai/ee/utils/ci/integration/utils/asyncretry/AsyncRetryExecutor.java" />
         <option value="$PROJECT_DIR$/genericClientLib/src/main/java/com/ptsecurity/appsec/ai/ee/utils/ci/integration/jenkins/utils/ApiClient.java" />
+        <option value="$PROJECT_DIR$/genericClientLib/src/main/java/com/ptsecurity/appsec/ai/ee/utils/ci/integration/jenkins/utils/JenkinsApiClientWrapper.java" />
+        <option value="$PROJECT_DIR$/genericClientLib/src/main/java/com/ptsecurity/appsec/ai/ee/utils/ci/integration/jenkins/SastJob.java" />
+        <option value="$PROJECT_DIR$/genericClientLib/src/main/java/com/ptsecurity/appsec/ai/ee/utils/ci/integration/base/Base.java" />
         <option value="$PROJECT_DIR$/genericClientLib/src/main/java/com/ptsecurity/appsec/ai/ee/utils/ci/integration/jenkins/Client.java" />
         <option value="$PROJECT_DIR$/ptaiJenkinsPlugin/src/main/java/com/ptsecurity/appsec/ai/ee/utils/ci/integration/plugin/jenkins/ServerSettings.java" />
         <option value="$PROJECT_DIR$/ptaiJenkinsPlugin/src/main/java/com/ptsecurity/appsec/ai/ee/utils/ci/integration/plugin/jenkins/descriptor/ServerSettingsDescriptor.java" />
@@ -260,28 +199,11 @@
         <option value="$PROJECT_DIR$/ptaiJenkinsPlugin/src/main/java/com/ptsecurity/appsec/ai/ee/utils/ci/integration/plugin/jenkins/defaults/ServerSettingsDefaults.java" />
         <option value="$PROJECT_DIR$/ptaiJenkinsPlugin/src/main/resources/com/ptsecurity/appsec/ai/ee/utils/ci/integration/plugin/jenkins/ServerSettings/config.properties" />
         <option value="$PROJECT_DIR$/ptaiJenkinsPlugin/src/main/resources/com/ptsecurity/appsec/ai/ee/utils/ci/integration/plugin/jenkins/ServerSettings/config_ru.properties" />
-        <option value="$PROJECT_DIR$/ptaiJenkinsPlugin/src/main/java/com/ptsecurity/appsec/ai/ee/utils/ci/integration/plugin/jenkins/utils/RemoteFileCollector.java" />
+        <option value="$PROJECT_DIR$/genericClientLib/src/test/java/com/ptsecurity/appsec/ai/ee/utils/ci/integration/ptaiserver/PtaiProjectTest.java" />
+        <option value="$PROJECT_DIR$/genericClientLib/pom.xml" />
+        <option value="$PROJECT_DIR$/genericClientLib/src/main/java/com/ptsecurity/appsec/ai/ee/utils/ci/integration/ptaiserver/PtaiProject.java" />
         <option value="$PROJECT_DIR$/ptaiJenkinsPlugin/src/main/java/com/ptsecurity/appsec/ai/ee/utils/ci/integration/plugin/jenkins/utils/PtaiRemoteProject.java" />
-        <option value="$PROJECT_DIR$/ptaiJenkinsPlugin/pom.xml" />
-        <option value="$PROJECT_DIR$/genericClientLib/pom.xml" />
-        <option value="$PROJECT_DIR$/genericClientLib/src/main/java/com/ptsecurity/appsec/ai/ee/utils/ci/integration/ptaiserver/domain/Transfer.java" />
-        <option value="$PROJECT_DIR$/ptaiJenkinsPlugin/src/main/java/com/ptsecurity/appsec/ai/ee/utils/ci/integration/plugin/jenkins/utils/remote/RemotePtaiProject.java" />
-        <option value="$PROJECT_DIR$/genericClientLib/src/main/java/com/ptsecurity/appsec/ai/ee/utils/ci/integration/base/BaseClient.java" />
-        <option value="$PROJECT_DIR$/genericClientLib/src/main/java/com/ptsecurity/appsec/ai/ee/utils/ci/integration/base/Base.java" />
-        <option value="$PROJECT_DIR$/genericClientLib/src/main/java/com/ptsecurity/appsec/ai/ee/utils/ci/integration/ptaiserver/domain/Transfers.java" />
-        <option value="$PROJECT_DIR$/genericClientLib/src/main/java/com/ptsecurity/appsec/ai/ee/utils/ci/integration/ptaiserver/PtaiProject.java" />
-        <option value="$PROJECT_DIR$/genericClientLib/src/main/java/com/ptsecurity/appsec/ai/ee/utils/ci/integration/ptaiserver/utils/FileCollector.java" />
-        <option value="$PROJECT_DIR$/ptaiJenkinsPlugin/src/main/java/com/ptsecurity/appsec/ai/ee/utils/ci/integration/plugin/jenkins/utils/remote/RemoteFileCollector.java" />
-        <option value="$PROJECT_DIR$/genericClientLib/src/test/java/com/ptsecurity/appsec/ai/ee/utils/ci/integration/ptaiserver/PtaiProjectTest.java" />
-        <option value="$PROJECT_DIR$/ptaiCliPlugin/src/main/java/com/ptsecurity/appsec/ai/ee/utils/ci/integration/cli/SastJob.java" />
-        <option value="$PROJECT_DIR$/genericClientLib/src/test/resources/src/app01/src/main/resources/log4j.properties" />
-        <option value="$PROJECT_DIR$/ptaiJenkinsPlugin/src/main/resources/com/ptsecurity/appsec/ai/ee/utils/ci/integration/plugin/jenkins/Messages.properties" />
-        <option value="$PROJECT_DIR$/ptaiJenkinsPlugin/src/main/resources/com/ptsecurity/appsec/ai/ee/utils/ci/integration/plugin/jenkins/Transfer/help-sourceFiles.html" />
-        <option value="$PROJECT_DIR$/ptaiJenkinsPlugin/src/main/resources/com/ptsecurity/appsec/ai/ee/utils/ci/integration/plugin/jenkins/Transfer/help-removePrefix.html" />
-        <option value="$PROJECT_DIR$/genericClientLib/src/main/java/com/ptsecurity/appsec/ai/ee/utils/ci/integration/jenkins/utils/JenkinsApiClientWrapper.java" />
         <option value="$PROJECT_DIR$/ptaiJenkinsPlugin/src/main/java/com/ptsecurity/appsec/ai/ee/utils/ci/integration/plugin/jenkins/Plugin.java" />
-        <option value="$PROJECT_DIR$/ptaiJenkinsPlugin/src/main/java/com/ptsecurity/appsec/ai/ee/utils/ci/integration/plugin/jenkins/utils/remote/RemoteSastJob.java" />
-        <option value="$PROJECT_DIR$/genericClientLib/src/main/java/com/ptsecurity/appsec/ai/ee/utils/ci/integration/jenkins/SastJob.java" />
       </list>
     </option>
   </component>
@@ -294,17 +216,10 @@
     </option>
   </component>
   <component name="ProjectFrameBounds" extendedState="6">
-<<<<<<< HEAD
     <option name="x" value="350" />
     <option name="y" value="95" />
     <option name="width" value="1296" />
     <option name="height" value="605" />
-=======
-    <option name="x" value="69" />
-    <option name="y" value="126" />
-    <option name="width" value="864" />
-    <option name="height" value="405" />
->>>>>>> 5b0f83d8
   </component>
   <component name="ProjectLevelVcsManager" settingsEditedManually="true" />
   <component name="ProjectView">
@@ -324,65 +239,6 @@
             <path>
               <item name="ptaiPlugins" type="b2602c69:ProjectViewProjectNode" />
               <item name="ptaiPlugins" type="462c0819:PsiDirectoryNode" />
-<<<<<<< HEAD
-=======
-              <item name="genericClientLib" type="462c0819:PsiDirectoryNode" />
-            </path>
-            <path>
-              <item name="ptaiPlugins" type="b2602c69:ProjectViewProjectNode" />
-              <item name="ptaiPlugins" type="462c0819:PsiDirectoryNode" />
-              <item name="genericClientLib" type="462c0819:PsiDirectoryNode" />
-              <item name="src" type="462c0819:PsiDirectoryNode" />
-            </path>
-            <path>
-              <item name="ptaiPlugins" type="b2602c69:ProjectViewProjectNode" />
-              <item name="ptaiPlugins" type="462c0819:PsiDirectoryNode" />
-              <item name="genericClientLib" type="462c0819:PsiDirectoryNode" />
-              <item name="src" type="462c0819:PsiDirectoryNode" />
-              <item name="main" type="462c0819:PsiDirectoryNode" />
-            </path>
-            <path>
-              <item name="ptaiPlugins" type="b2602c69:ProjectViewProjectNode" />
-              <item name="ptaiPlugins" type="462c0819:PsiDirectoryNode" />
-              <item name="genericClientLib" type="462c0819:PsiDirectoryNode" />
-              <item name="src" type="462c0819:PsiDirectoryNode" />
-              <item name="main" type="462c0819:PsiDirectoryNode" />
-              <item name="java" type="462c0819:PsiDirectoryNode" />
-            </path>
-            <path>
-              <item name="ptaiPlugins" type="b2602c69:ProjectViewProjectNode" />
-              <item name="ptaiPlugins" type="462c0819:PsiDirectoryNode" />
-              <item name="genericClientLib" type="462c0819:PsiDirectoryNode" />
-              <item name="src" type="462c0819:PsiDirectoryNode" />
-              <item name="main" type="462c0819:PsiDirectoryNode" />
-              <item name="java" type="462c0819:PsiDirectoryNode" />
-              <item name="integration" type="462c0819:PsiDirectoryNode" />
-            </path>
-            <path>
-              <item name="ptaiPlugins" type="b2602c69:ProjectViewProjectNode" />
-              <item name="ptaiPlugins" type="462c0819:PsiDirectoryNode" />
-              <item name="genericClientLib" type="462c0819:PsiDirectoryNode" />
-              <item name="src" type="462c0819:PsiDirectoryNode" />
-              <item name="main" type="462c0819:PsiDirectoryNode" />
-              <item name="java" type="462c0819:PsiDirectoryNode" />
-              <item name="integration" type="462c0819:PsiDirectoryNode" />
-              <item name="jenkins" type="462c0819:PsiDirectoryNode" />
-            </path>
-            <path>
-              <item name="ptaiPlugins" type="b2602c69:ProjectViewProjectNode" />
-              <item name="ptaiPlugins" type="462c0819:PsiDirectoryNode" />
-              <item name="genericClientLib" type="462c0819:PsiDirectoryNode" />
-              <item name="src" type="462c0819:PsiDirectoryNode" />
-              <item name="main" type="462c0819:PsiDirectoryNode" />
-              <item name="java" type="462c0819:PsiDirectoryNode" />
-              <item name="integration" type="462c0819:PsiDirectoryNode" />
-              <item name="jenkins" type="462c0819:PsiDirectoryNode" />
-              <item name="utils" type="462c0819:PsiDirectoryNode" />
-            </path>
-            <path>
-              <item name="ptaiPlugins" type="b2602c69:ProjectViewProjectNode" />
-              <item name="ptaiPlugins" type="462c0819:PsiDirectoryNode" />
->>>>>>> 5b0f83d8
               <item name="ptaiJenkinsPlugin" type="462c0819:PsiDirectoryNode" />
             </path>
             <path>
@@ -431,9 +287,46 @@
               <item name="ptaiJenkinsPlugin" type="462c0819:PsiDirectoryNode" />
               <item name="src" type="462c0819:PsiDirectoryNode" />
               <item name="main" type="462c0819:PsiDirectoryNode" />
-              <item name="java" type="462c0819:PsiDirectoryNode" />
+              <item name="resources" type="462c0819:PsiDirectoryNode" />
+            </path>
+            <path>
+              <item name="ptaiPlugins" type="b2602c69:ProjectViewProjectNode" />
+              <item name="ptaiPlugins" type="462c0819:PsiDirectoryNode" />
+              <item name="ptaiJenkinsPlugin" type="462c0819:PsiDirectoryNode" />
+              <item name="src" type="462c0819:PsiDirectoryNode" />
+              <item name="main" type="462c0819:PsiDirectoryNode" />
+              <item name="resources" type="462c0819:PsiDirectoryNode" />
               <item name="jenkins" type="462c0819:PsiDirectoryNode" />
-<<<<<<< HEAD
+            </path>
+            <path>
+              <item name="ptaiPlugins" type="b2602c69:ProjectViewProjectNode" />
+              <item name="ptaiPlugins" type="462c0819:PsiDirectoryNode" />
+              <item name="ptaiJenkinsPlugin" type="462c0819:PsiDirectoryNode" />
+              <item name="src" type="462c0819:PsiDirectoryNode" />
+              <item name="main" type="462c0819:PsiDirectoryNode" />
+              <item name="resources" type="462c0819:PsiDirectoryNode" />
+              <item name="jenkins" type="462c0819:PsiDirectoryNode" />
+              <item name="ServerSettings" type="462c0819:PsiDirectoryNode" />
+            </path>
+            <path>
+              <item name="ptaiPlugins" type="b2602c69:ProjectViewProjectNode" />
+              <item name="ptaiPlugins" type="462c0819:PsiDirectoryNode" />
+              <item name="ptaiJenkinsPlugin" type="462c0819:PsiDirectoryNode" />
+              <item name="src" type="462c0819:PsiDirectoryNode" />
+              <item name="main" type="462c0819:PsiDirectoryNode" />
+              <item name="resources" type="462c0819:PsiDirectoryNode" />
+              <item name="jenkins" type="462c0819:PsiDirectoryNode" />
+              <item name="ServerSettings" type="462c0819:PsiDirectoryNode" />
+              <item name="Resource Bundle 'config'" type="a6c14932:ResourceBundleNode" />
+            </path>
+            <path>
+              <item name="ptaiPlugins" type="b2602c69:ProjectViewProjectNode" />
+              <item name="ptaiPlugins" type="462c0819:PsiDirectoryNode" />
+              <item name="ptaiJenkinsPlugin" type="462c0819:PsiDirectoryNode" />
+              <item name="src" type="462c0819:PsiDirectoryNode" />
+              <item name="main" type="462c0819:PsiDirectoryNode" />
+              <item name="resources" type="462c0819:PsiDirectoryNode" />
+              <item name="jenkins" type="462c0819:PsiDirectoryNode" />
               <item name="Transfer" type="462c0819:PsiDirectoryNode" />
             </path>
             <path>
@@ -445,10 +338,6 @@
               <item name="resources" type="462c0819:PsiDirectoryNode" />
               <item name="jenkins" type="462c0819:PsiDirectoryNode" />
               <item name="Resource Bundle 'Messages'" type="a6c14932:ResourceBundleNode" />
-=======
-              <item name="utils" type="462c0819:PsiDirectoryNode" />
-              <item name="remote" type="462c0819:PsiDirectoryNode" />
->>>>>>> 5b0f83d8
             </path>
           </expand>
           <select />
@@ -461,17 +350,12 @@
     <property name="WebServerToolWindowFactoryState" value="false" />
     <property name="com.intellij.testIntegration.createTest.CreateTestDialog.defaultLibrary" value="JUnit5" />
     <property name="com.intellij.testIntegration.createTest.CreateTestDialog.defaultLibrarySuperClass.JUnit5" value="" />
-<<<<<<< HEAD
     <property name="last_directory_selection" value="$PROJECT_DIR$/genericClientLib/src/main/java/com/ptsecurity/appsec/ai/ee/utils/ci/integration" />
     <property name="last_opened_file_path" value="$PROJECT_DIR$/../../PT AI Tools/ptaiTools" />
-=======
-    <property name="last_directory_selection" value="$PROJECT_DIR$/ptaiJenkinsPlugin/src/main/java/com/ptsecurity/appsec/ai/ee/utils/ci/integration/plugin/jenkins/utils" />
-    <property name="last_opened_file_path" value="$PROJECT_DIR$" />
->>>>>>> 5b0f83d8
     <property name="project.structure.last.edited" value="Modules" />
     <property name="project.structure.proportion" value="0.15" />
     <property name="project.structure.side.proportion" value="0.2" />
-    <property name="settings.editor.selected.configurable" value="project.propVCSSupport.Mappings" />
+    <property name="settings.editor.selected.configurable" value="preferences.pluginManager" />
   </component>
   <component name="RecentsManager">
     <key name="CreateTestDialog.RecentsKey">
@@ -479,8 +363,17 @@
       <recent name="com.ptsecurity.appsec.ai.ee.utils.ci.integration.cli" />
       <recent name="com.ptsecurity.appsec.ai.ee.utils.ci.integration.base" />
     </key>
+    <key name="MoveFile.RECENT_KEYS">
+      <recent name="W:\DATA\DEVEL\IDEA\PT AI EE Tools\ptaiPlugins\ptaiJenkinsPlugin\src\main\resources\com\ptsecurity\appsec\ai\ee\utils\ci\integration\plugin\jenkins\scansettingstype" />
+      <recent name="W:\DATA\DEVEL\IDEA\PT AI EE Tools\ptaiPlugins\ptaiJenkinsPlugin\src\main\resources\com\ptsecurity\appsec\ai\ee\utils\ci\integration\plugin\jenkins\ServerSettings" />
+      <recent name="W:\DATA\DEVEL\IDEA\PT AI EE Tools\ptaiPlugins\ptaiJenkinsPlugin\src\main\resources\com\ptsecurity\appsec\ai\ee\utils\ci\integration\plugin\jenkins\credentials\ServerCredentialsImpl" />
+      <recent name="W:\DATA\DEVEL\IDEA\PT AI EE Tools\ptaiPlugins\ptaiJenkinsPlugin\src\main\resources\com\ptsecurity\appsec\ai\ee\utils\ci\integration\plugin\jenkins\credentials\PtaiServerCredentialsImpl" />
+      <recent name="W:\DATA\DEVEL\IDEA\PT AI EE Tools\ptaiPlugins\ptaiCliPlugin" />
+    </key>
+    <key name="CreateTestDialog.Recents.Supers">
+      <recent name="" />
+    </key>
     <key name="CopyClassDialog.RECENTS_KEY">
-      <recent name="com.ptsecurity.appsec.ai.ee.utils.ci.integration.base" />
       <recent name="com.ptsecurity.appsec.ai.ee.utils.ci.integration.plugin.jenkins.scansettingstype" />
     </key>
     <key name="CopyFile.RECENT_KEYS">
@@ -489,16 +382,6 @@
       <recent name="W:\DATA\DEVEL\IDEA\PT AI EE Tools\ptaiPlugins\ptaiJenkinsPlugin\src\main\resources\com\ptsecurity\appsec\ai\ee\utils\ci\integration\plugin\jenkins\scansettings\ScanSettingsUi" />
       <recent name="W:\DATA\DEVEL\IDEA\PT AI EE Tools\ptaiPlugins\ptaiJenkinsPlugin\src\main\resources\com\ptsecurity\appsec\ai\ee\utils\ci\integration\plugin\jenkins\scansettings\ScanSettingsManual" />
       <recent name="W:\DATA\DEVEL\IDEA\PT AI EE Tools\ptaiPlugins\ptaiJenkinsPlugin\src\main\resources\com\ptsecurity\appsec\ai\ee\utils\ci\integration\plugin\jenkins\auth\TokenAuth" />
-    </key>
-    <key name="CreateTestDialog.Recents.Supers">
-      <recent name="" />
-    </key>
-    <key name="MoveFile.RECENT_KEYS">
-      <recent name="W:\DATA\DEVEL\IDEA\PT AI EE Tools\ptaiPlugins\ptaiJenkinsPlugin\src\main\resources\com\ptsecurity\appsec\ai\ee\utils\ci\integration\plugin\jenkins\scansettingstype" />
-      <recent name="W:\DATA\DEVEL\IDEA\PT AI EE Tools\ptaiPlugins\ptaiJenkinsPlugin\src\main\resources\com\ptsecurity\appsec\ai\ee\utils\ci\integration\plugin\jenkins\ServerSettings" />
-      <recent name="W:\DATA\DEVEL\IDEA\PT AI EE Tools\ptaiPlugins\ptaiJenkinsPlugin\src\main\resources\com\ptsecurity\appsec\ai\ee\utils\ci\integration\plugin\jenkins\credentials\ServerCredentialsImpl" />
-      <recent name="W:\DATA\DEVEL\IDEA\PT AI EE Tools\ptaiPlugins\ptaiJenkinsPlugin\src\main\resources\com\ptsecurity\appsec\ai\ee\utils\ci\integration\plugin\jenkins\credentials\PtaiServerCredentialsImpl" />
-      <recent name="W:\DATA\DEVEL\IDEA\PT AI EE Tools\ptaiPlugins\ptaiCliPlugin" />
     </key>
   </component>
   <component name="RunDashboard">
@@ -659,35 +542,23 @@
     </todo-panel>
   </component>
   <component name="ToolWindowManager">
-<<<<<<< HEAD
     <frame x="-8" y="-8" width="1936" height="1056" extended-state="6" />
     <layout>
       <window_info active="true" content_ui="combo" id="Project" order="0" visible="true" weight="0.17910448" />
-=======
-    <frame x="-7" y="-7" width="1721" height="935" extended-state="6" />
-    <editor active="true" />
-    <layout>
-      <window_info content_ui="combo" id="Project" order="0" visible="true" weight="0.2360867" />
->>>>>>> 5b0f83d8
       <window_info id="Structure" order="1" side_tool="true" weight="0.25" />
       <window_info id="Designer" order="2" />
       <window_info id="Favorites" order="3" side_tool="true" />
       <window_info id="UI Designer" order="4" />
       <window_info anchor="bottom" id="Message" order="0" />
-      <window_info anchor="bottom" id="Find" order="1" sideWeight="0.48857644" weight="0.27118644" />
+      <window_info active="true" anchor="bottom" id="Find" order="1" sideWeight="0.4916534" visible="true" weight="0.27215758" />
       <window_info anchor="bottom" id="Run" order="2" sideWeight="0.4989339" weight="0.32936078" />
       <window_info anchor="bottom" id="Cvs" order="3" weight="0.25" />
       <window_info anchor="bottom" id="Inspection" order="4" weight="0.4" />
-      <window_info anchor="bottom" id="Debug" order="5" sideWeight="0.8271822" weight="0.46004844" />
+      <window_info anchor="bottom" id="Debug" order="5" sideWeight="0.48400852" weight="0.37703142" />
       <window_info anchor="bottom" id="TODO" order="6" sideWeight="0.49946696" weight="0.32936078" />
       <window_info anchor="bottom" id="Version Control" order="7" />
-<<<<<<< HEAD
       <window_info anchor="bottom" id="Terminal" order="8" sideWeight="0.48827294" weight="0.32936078" />
       <window_info anchor="bottom" id="Event Log" order="9" sideWeight="0.50834656" side_tool="true" visible="true" weight="0.27193934" />
-=======
-      <window_info anchor="bottom" id="Terminal" order="8" sideWeight="0.48388988" weight="0.3292978" />
-      <window_info anchor="bottom" id="Event Log" order="9" sideWeight="0.17281781" side_tool="true" visible="true" weight="0.3292978" />
->>>>>>> 5b0f83d8
       <window_info anchor="bottom" id="Messages" order="10" weight="0.32936078" />
       <window_info anchor="bottom" id="Docker" order="11" show_stripe_button="false" />
       <window_info anchor="bottom" id="Database Changes" order="12" />
@@ -721,7 +592,7 @@
           <option name="timeStamp" value="3" />
         </line-breakpoint>
         <line-breakpoint enabled="true" type="java-line">
-          <url>file://$PROJECT_DIR$/genericClientLib/src/test/java/com/ptsecurity/appsec/ai/ee/utils/ci/integration/base/BaseClientTest.java</url>
+          <url>file://$PROJECT_DIR$/genericClientLib/src/test/java/com/ptsecurity/appsec/ai/ee/utils/ci/integration/base/BaseTest.java</url>
           <line>18</line>
           <properties />
           <option name="timeStamp" value="4" />
@@ -734,13 +605,13 @@
         </line-breakpoint>
         <line-breakpoint enabled="true" type="java-line">
           <url>file://$PROJECT_DIR$/jceRestrictionsChecker/src/main/java/com/ptsecurity/appsec/ai/ee/utils/ci/integration/cli/JceCheck.java</url>
-          <line>48</line>
+          <line>49</line>
           <properties />
           <option name="timeStamp" value="11" />
         </line-breakpoint>
         <line-breakpoint enabled="true" type="java-line">
           <url>file://$PROJECT_DIR$/jceRestrictionsChecker/src/main/java/com/ptsecurity/appsec/ai/ee/utils/ci/integration/cli/JceCheck.java</url>
-          <line>60</line>
+          <line>61</line>
           <properties />
           <option name="timeStamp" value="12" />
         </line-breakpoint>
@@ -752,7 +623,7 @@
         </line-breakpoint>
         <line-breakpoint enabled="true" type="java-line">
           <url>file://$PROJECT_DIR$/ptaiJenkinsPlugin/src/main/java/com/ptsecurity/appsec/ai/ee/utils/ci/integration/plugin/jenkins/scansettings/ScanSettingsUi.java</url>
-          <line>33</line>
+          <line>36</line>
           <properties />
           <option name="timeStamp" value="88" />
         </line-breakpoint>
@@ -770,25 +641,25 @@
         </line-breakpoint>
         <line-breakpoint enabled="true" type="java-line">
           <url>file://$PROJECT_DIR$/genericClientLib/src/test/java/com/ptsecurity/appsec/ai/ee/utils/ci/integration/ptaiserver/PtaiProjectTest.java</url>
-          <line>94</line>
+          <line>90</line>
           <properties />
           <option name="timeStamp" value="107" />
         </line-breakpoint>
         <line-breakpoint enabled="true" type="java-line">
           <url>file://$PROJECT_DIR$/genericClientLib/src/test/java/com/ptsecurity/appsec/ai/ee/utils/ci/integration/ptaiserver/PtaiProjectTest.java</url>
-          <line>48</line>
+          <line>46</line>
           <properties />
           <option name="timeStamp" value="108" />
         </line-breakpoint>
         <line-breakpoint enabled="true" type="java-line">
           <url>file://$PROJECT_DIR$/genericClientLib/src/test/java/com/ptsecurity/appsec/ai/ee/utils/ci/integration/ptaiserver/PtaiProjectTest.java</url>
-          <line>64</line>
+          <line>62</line>
           <properties />
           <option name="timeStamp" value="110" />
         </line-breakpoint>
         <line-breakpoint enabled="true" type="java-line">
           <url>file://$PROJECT_DIR$/genericClientLib/src/test/java/com/ptsecurity/appsec/ai/ee/utils/ci/integration/ptaiserver/PtaiProjectTest.java</url>
-          <line>33</line>
+          <line>31</line>
           <properties />
           <option name="timeStamp" value="113" />
         </line-breakpoint>
@@ -800,19 +671,31 @@
         </line-breakpoint>
         <line-breakpoint enabled="true" type="java-line">
           <url>file://$PROJECT_DIR$/ptaiJenkinsPlugin/src/main/java/com/ptsecurity/appsec/ai/ee/utils/ci/integration/plugin/jenkins/Plugin.java</url>
-          <line>148</line>
+          <line>150</line>
           <properties />
           <option name="timeStamp" value="117" />
         </line-breakpoint>
         <line-breakpoint enabled="true" type="java-line">
+          <url>file://$PROJECT_DIR$/ptaiJenkinsPlugin/src/main/java/com/ptsecurity/appsec/ai/ee/utils/ci/integration/plugin/jenkins/ServerSettings.java</url>
+          <line>67</line>
+          <properties />
+          <option name="timeStamp" value="121" />
+        </line-breakpoint>
+        <line-breakpoint enabled="true" type="java-line">
+          <url>file://$PROJECT_DIR$/ptaiJenkinsPlugin/src/main/java/com/ptsecurity/appsec/ai/ee/utils/ci/integration/plugin/jenkins/Plugin.java</url>
+          <line>273</line>
+          <properties />
+          <option name="timeStamp" value="122" />
+        </line-breakpoint>
+        <line-breakpoint enabled="true" type="java-line">
           <url>file://$PROJECT_DIR$/genericClientLib/src/main/java/com/ptsecurity/appsec/ai/ee/utils/ci/integration/jenkins/SastJob.java</url>
-          <line>85</line>
+          <line>73</line>
           <properties />
           <option name="timeStamp" value="124" />
         </line-breakpoint>
         <line-breakpoint enabled="true" type="java-line">
           <url>file://$PROJECT_DIR$/genericClientLib/src/main/java/com/ptsecurity/appsec/ai/ee/utils/ci/integration/jenkins/SastJob.java</url>
-          <line>89</line>
+          <line>78</line>
           <properties />
           <option name="timeStamp" value="125" />
         </line-breakpoint>
@@ -823,323 +706,330 @@
           <option name="timeStamp" value="128" />
         </line-breakpoint>
         <line-breakpoint enabled="true" type="java-line">
-          <url>file://$PROJECT_DIR$/ptaiJenkinsPlugin/src/main/java/com/ptsecurity/appsec/ai/ee/utils/ci/integration/plugin/jenkins/utils/remote/RemoteSastJob.java</url>
-          <line>23</line>
-          <properties />
-          <option name="timeStamp" value="139" />
-        </line-breakpoint>
-        <line-breakpoint enabled="true" type="java-line">
-          <url>file://$PROJECT_DIR$/ptaiJenkinsPlugin/src/main/java/com/ptsecurity/appsec/ai/ee/utils/ci/integration/plugin/jenkins/utils/remote/RemoteSastJob.java</url>
-          <line>38</line>
-          <properties />
-          <option name="timeStamp" value="141" />
+          <url>file://$PROJECT_DIR$/genericClientLib/src/main/java/com/ptsecurity/appsec/ai/ee/utils/ci/integration/jenkins/utils/JenkinsApiClientWrapper.java</url>
+          <line>31</line>
+          <properties />
+          <option name="timeStamp" value="132" />
+        </line-breakpoint>
+        <line-breakpoint enabled="true" type="java-line">
+          <url>file://$PROJECT_DIR$/ptaiJenkinsPlugin/src/main/java/com/ptsecurity/appsec/ai/ee/utils/ci/integration/plugin/jenkins/Plugin.java</url>
+          <line>240</line>
+          <properties />
+          <option name="timeStamp" value="133" />
         </line-breakpoint>
       </breakpoints>
     </breakpoint-manager>
-    <watches-manager>
-      <configuration name="Remote">
-        <watch expression="e" />
-      </configuration>
-    </watches-manager>
   </component>
   <component name="editorHistoryManager">
-<<<<<<< HEAD
     <entry file="jar://W:/TOOLS/DEVEL/JAVA/jdk1.8.0_162/jre/lib/rt.jar!/sun/misc/Unsafe.class">
-=======
-    <entry file="jar://$MAVEN_REPOSITORY$/commons-httpclient/commons-httpclient/3.1-jenkins-1/commons-httpclient-3.1-jenkins-1-sources.jar!/org/apache/commons/httpclient/HttpStatus.java" />
-    <entry file="jar://W:/TOOLS/DEVEL/JAVA/jdk1.8.0_162/src.zip!/java/lang/Throwable.java" />
-    <entry file="file://$PROJECT_DIR$/genericClientLib/src/main/java/com/ptsecurity/appsec/ai/ee/utils/ci/integration/jenkins/Client.java">
->>>>>>> 5b0f83d8
-      <provider selected="true" editor-type-id="text-editor">
-        <state relative-caret-position="342">
-          <caret line="38" column="35" selection-start-line="38" selection-start-column="35" selection-end-line="38" selection-end-column="35" />
-        </state>
-      </provider>
-    </entry>
-    <entry file="file://$PROJECT_DIR$/ptaiJenkinsPlugin/src/main/java/com/ptsecurity/appsec/ai/ee/utils/ci/integration/plugin/jenkins/descriptor/ServerSettingsDescriptor.java">
-      <provider selected="true" editor-type-id="text-editor">
-        <state relative-caret-position="320">
-          <caret line="129" column="60" selection-start-line="129" selection-start-column="60" selection-end-line="129" selection-end-column="60" />
-          <folding>
-            <element signature="imports" expanded="true" />
-          </folding>
-        </state>
-      </provider>
-    </entry>
-    <entry file="file://$PROJECT_DIR$/ptaiJenkinsPlugin/src/main/java/com/ptsecurity/appsec/ai/ee/utils/ci/integration/plugin/jenkins/ServerSettings.java">
-      <provider selected="true" editor-type-id="text-editor">
-        <state relative-caret-position="-35">
-          <caret line="35" selection-start-line="35" selection-end-line="35" />
-        </state>
-      </provider>
-    </entry>
-    <entry file="file://$PROJECT_DIR$/ptaiJenkinsPlugin/src/main/resources/com/ptsecurity/appsec/ai/ee/utils/ci/integration/plugin/jenkins/ServerSettings/config.groovy">
-      <provider selected="true" editor-type-id="text-editor">
-        <state relative-caret-position="357">
-          <caret line="53" column="5" selection-start-line="53" selection-start-column="5" selection-end-line="53" selection-end-column="5" />
-        </state>
-      </provider>
-    </entry>
-    <entry file="file://$PROJECT_DIR$/ptaiJenkinsPlugin/src/main/java/com/ptsecurity/appsec/ai/ee/utils/ci/integration/plugin/jenkins/defaults/ServerSettingsDefaults.java">
-      <provider selected="true" editor-type-id="text-editor">
-        <state relative-caret-position="209">
-          <caret line="15" column="5" selection-start-line="15" selection-start-column="5" selection-end-line="15" selection-end-column="5" />
-          <folding>
-            <element signature="imports" expanded="true" />
-          </folding>
-        </state>
-      </provider>
-    </entry>
-    <entry file="file://$PROJECT_DIR$/ptaiJenkinsPlugin/src/main/resources/com/ptsecurity/appsec/ai/ee/utils/ci/integration/plugin/jenkins/ServerSettings/config.properties">
+      <provider selected="true" editor-type-id="text-editor">
+        <state relative-caret-position="182">
+          <caret line="353" column="23" selection-start-line="353" selection-start-column="23" selection-end-line="353" selection-end-column="23" />
+        </state>
+      </provider>
+    </entry>
+    <entry file="jar://W:/TOOLS/DEVEL/JAVA/jdk1.8.0_162/src.zip!/java/util/concurrent/Executors.java">
+      <provider selected="true" editor-type-id="text-editor">
+        <state relative-caret-position="182">
+          <caret line="510" selection-start-line="510" selection-end-line="510" />
+        </state>
+      </provider>
+    </entry>
+    <entry file="jar://W:/TOOLS/DEVEL/JAVA/jdk1.8.0_162/src.zip!/java/util/concurrent/FutureTask.java">
+      <provider selected="true" editor-type-id="text-editor">
+        <state relative-caret-position="11">
+          <caret line="265" selection-start-line="265" selection-end-line="265" />
+        </state>
+      </provider>
+    </entry>
+    <entry file="jar://W:/TOOLS/DEVEL/JAVA/jdk1.8.0_162/src.zip!/java/util/concurrent/ScheduledThreadPoolExecutor.java">
+      <provider selected="true" editor-type-id="text-editor">
+        <state relative-caret-position="174">
+          <caret line="292" selection-start-line="292" selection-end-line="292" />
+        </state>
+      </provider>
+    </entry>
+    <entry file="jar://W:/TOOLS/DEVEL/JAVA/jdk1.8.0_162/src.zip!/java/lang/Object.java">
+      <provider selected="true" editor-type-id="text-editor">
+        <state relative-caret-position="247">
+          <caret line="36" selection-start-line="36" selection-end-line="36" />
+        </state>
+      </provider>
+    </entry>
+    <entry file="jar://$MAVEN_REPOSITORY$/com/nurkiewicz/asyncretry/asyncretry/0.0.7/asyncretry-0.0.7-sources.jar!/com/nurkiewicz/asyncretry/function/RetryCallable.java">
       <provider selected="true" editor-type-id="text-editor">
         <state relative-caret-position="171">
-          <caret line="9" selection-start-line="9" selection-end-line="9" selection-end-column="73" />
-        </state>
-      </provider>
-      <provider editor-type-id="ResourceBundle" />
-    </entry>
-    <entry file="file://$PROJECT_DIR$/ptaiJenkinsPlugin/src/main/resources/com/ptsecurity/appsec/ai/ee/utils/ci/integration/plugin/jenkins/ServerSettings/config_ru.properties">
-      <provider selected="true" editor-type-id="text-editor">
-        <state relative-caret-position="171">
-          <caret line="9" column="79" selection-start-line="9" selection-start-column="79" selection-end-line="9" selection-end-column="79" />
-        </state>
-      </provider>
-      <provider editor-type-id="ResourceBundle" />
-    </entry>
-    <entry file="jar://$MAVEN_REPOSITORY$/org/jenkins-ci/main/jenkins-core/2.150.2/jenkins-core-2.150.2-sources.jar!/hudson/FilePath.java" />
-    <entry file="jar://$MAVEN_REPOSITORY$/org/jenkins-ci/main/jenkins-core/2.150.2/jenkins-core-2.150.2.jar!/hudson/tasks/BuildStepMonitor.class">
-      <provider selected="true" editor-type-id="text-editor">
-        <state relative-caret-position="209">
-          <caret line="19" selection-start-line="19" selection-end-line="19" />
-        </state>
-      </provider>
-    </entry>
-    <entry file="jar://$MAVEN_REPOSITORY$/org/jenkins-ci/main/jenkins-core/2.150.2/jenkins-core-2.150.2.jar!/hudson/model/AbstractBuild.class">
-      <provider selected="true" editor-type-id="text-editor">
-        <state relative-caret-position="16948">
-          <caret line="1010" selection-start-line="1010" selection-end-line="1010" />
-        </state>
-      </provider>
-    </entry>
-    <entry file="jar://$MAVEN_REPOSITORY$/org/jenkins-ci/main/jenkins-core/2.150.2/jenkins-core-2.150.2.jar!/hudson/model/Run.class">
-      <provider selected="true" editor-type-id="text-editor">
-        <state relative-caret-position="15542">
-          <caret line="991" selection-start-line="991" selection-end-line="991" />
-        </state>
-      </provider>
-    </entry>
-    <entry file="file://$PROJECT_DIR$/ptaiJenkinsPlugin/src/main/java/com/ptsecurity/appsec/ai/ee/utils/ci/integration/plugin/jenkins/auth/CredentialsAuth.java">
-      <provider selected="true" editor-type-id="text-editor">
-        <state relative-caret-position="1425">
-          <caret line="114" column="27" selection-start-line="114" selection-start-column="27" selection-end-line="114" selection-end-column="27" />
-        </state>
-      </provider>
-    </entry>
-    <entry file="file://$PROJECT_DIR$/genericClientLib/src/main/java/com/ptsecurity/appsec/ai/ee/utils/ci/integration/ptaiserver/exceptions/PtaiServerException.java">
-      <provider selected="true" editor-type-id="text-editor">
-        <state relative-caret-position="76">
-          <caret line="5" column="13" selection-start-line="5" selection-start-column="13" selection-end-line="5" selection-end-column="13" />
-        </state>
-      </provider>
-    </entry>
-    <entry file="file://$PROJECT_DIR$/genericClientLib/pom.xml">
-      <provider selected="true" editor-type-id="text-editor">
-        <state relative-caret-position="95">
-          <caret line="121" column="27" selection-start-line="121" selection-start-column="27" selection-end-line="121" selection-end-column="27" />
-        </state>
-      </provider>
-    </entry>
-    <entry file="file://$PROJECT_DIR$/genericClientLib/src/main/java/com/ptsecurity/appsec/ai/ee/utils/ci/integration/ptaiserver/Client.java">
-      <provider selected="true" editor-type-id="text-editor">
-        <state relative-caret-position="76">
-          <caret line="17" column="13" selection-start-line="17" selection-start-column="13" selection-end-line="17" selection-end-column="13" />
-        </state>
-      </provider>
-    </entry>
-    <entry file="jar://$MAVEN_REPOSITORY$/org/projectlombok/lombok/1.18.8/lombok-1.18.8.jar!/lombok/experimental/Delegate.class">
-      <provider selected="true" editor-type-id="text-editor">
-        <state relative-caret-position="152">
-          <caret line="14" column="18" selection-start-line="14" selection-start-column="18" selection-end-line="14" selection-end-column="18" />
-        </state>
-      </provider>
-    </entry>
-<<<<<<< HEAD
+          <caret line="9" column="23" selection-start-line="9" selection-start-column="23" selection-end-line="9" selection-end-column="23" />
+        </state>
+      </provider>
+    </entry>
+    <entry file="jar://$MAVEN_REPOSITORY$/com/nurkiewicz/asyncretry/asyncretry/0.0.7/asyncretry-0.0.7-sources.jar!/com/nurkiewicz/asyncretry/AsyncRetryJob.java">
+      <provider selected="true" editor-type-id="text-editor">
+        <state relative-caret-position="-250">
+          <caret line="10" column="13" selection-start-line="10" selection-start-column="13" selection-end-line="10" selection-end-column="13" />
+        </state>
+      </provider>
+    </entry>
+    <entry file="jar://$MAVEN_REPOSITORY$/com/nurkiewicz/asyncretry/asyncretry/0.0.7/asyncretry-0.0.7-sources.jar!/com/nurkiewicz/asyncretry/policy/RetryPolicy.java">
+      <provider selected="true" editor-type-id="text-editor">
+        <state relative-caret-position="174">
+          <caret line="45" selection-start-line="45" selection-end-line="45" />
+        </state>
+      </provider>
+    </entry>
+    <entry file="jar://$MAVEN_REPOSITORY$/com/nurkiewicz/asyncretry/asyncretry/0.0.7/asyncretry-0.0.7-sources.jar!/com/nurkiewicz/asyncretry/backoff/Backoff.java">
+      <provider selected="true" editor-type-id="text-editor">
+        <state relative-caret-position="190">
+          <caret line="10" selection-start-line="10" selection-end-line="10" />
+        </state>
+      </provider>
+    </entry>
+    <entry file="jar://$MAVEN_REPOSITORY$/com/nurkiewicz/asyncretry/asyncretry/0.0.7/asyncretry-0.0.7-sources.jar!/com/nurkiewicz/asyncretry/backoff/FixedIntervalBackoff.java">
+      <provider selected="true" editor-type-id="text-editor">
+        <state relative-caret-position="304">
+          <caret line="18" selection-start-line="18" selection-end-line="18" />
+          <folding>
+            <element signature="e#424#425#0" expanded="true" />
+            <element signature="e#467#468#0" expanded="true" />
+          </folding>
+        </state>
+      </provider>
+    </entry>
+    <entry file="jar://W:/TOOLS/DEVEL/JAVA/jdk1.8.0_162/src.zip!/java/util/concurrent/ThreadPoolExecutor.java">
+      <provider selected="true" editor-type-id="text-editor">
+        <state relative-caret-position="174">
+          <caret line="623" selection-start-line="623" selection-end-line="623" />
+          <folding>
+            <element signature="e#25341#25342#0" expanded="true" />
+          </folding>
+        </state>
+      </provider>
+    </entry>
+    <entry file="jar://W:/TOOLS/DEVEL/JAVA/jdk1.8.0_162/src.zip!/java/lang/Thread.java">
+      <provider selected="true" editor-type-id="text-editor">
+        <state relative-caret-position="182">
+          <caret line="747" selection-start-line="747" selection-end-line="747" />
+        </state>
+      </provider>
+    </entry>
+    <entry file="jar://$MAVEN_REPOSITORY$/com/nurkiewicz/asyncretry/asyncretry/0.0.7/asyncretry-0.0.7-sources.jar!/com/nurkiewicz/asyncretry/SyncRetryJob.java">
+      <provider selected="true" editor-type-id="text-editor">
+        <state relative-caret-position="532">
+          <caret line="30" column="32" selection-start-line="30" selection-start-column="32" selection-end-line="30" selection-end-column="32" />
+        </state>
+      </provider>
+    </entry>
+    <entry file="jar://$MAVEN_REPOSITORY$/com/nurkiewicz/asyncretry/asyncretry/0.0.7/asyncretry-0.0.7-sources.jar!/com/nurkiewicz/asyncretry/RetryJob.java">
+      <provider selected="true" editor-type-id="text-editor">
+        <state relative-caret-position="117">
+          <caret line="17" selection-start-line="17" selection-end-line="17" />
+          <folding>
+            <element signature="e#3597#3598#0" expanded="true" />
+            <element signature="e#3635#3636#0" expanded="true" />
+            <element signature="e#3929#3930#0" expanded="true" />
+            <element signature="e#3949#3950#0" expanded="true" />
+          </folding>
+        </state>
+      </provider>
+    </entry>
+    <entry file="jar://$MAVEN_REPOSITORY$/com/nurkiewicz/asyncretry/asyncretry/0.0.7/asyncretry-0.0.7-sources.jar!/com/nurkiewicz/asyncretry/AsyncRetryContext.java">
+      <provider selected="true" editor-type-id="text-editor">
+        <state relative-caret-position="220">
+          <caret line="34" selection-start-line="34" selection-end-line="34" />
+          <folding>
+            <element signature="e#333#334#0" expanded="true" />
+            <element signature="e#366#367#0" expanded="true" />
+            <element signature="e#734#735#0" expanded="true" />
+            <element signature="e#753#754#0" expanded="true" />
+            <element signature="e#831#832#0" expanded="true" />
+            <element signature="e#887#888#0" expanded="true" />
+            <element signature="e#953#954#0" expanded="true" />
+          </folding>
+        </state>
+      </provider>
+    </entry>
     <entry file="file://$PROJECT_DIR$/genericClientLib/src/main/java/com/ptsecurity/appsec/ai/ee/utils/ci/integration/utils/asyncretry/AsyncRetryJob.java" />
     <entry file="file://$PROJECT_DIR$/genericClientLib/src/main/java/com/ptsecurity/appsec/ai/ee/utils/ci/integration/utils/asyncretry/AsyncRetryExecutor.java" />
     <entry file="file://$PROJECT_DIR$/genericClientLib/src/main/java/com/ptsecurity/appsec/ai/ee/utils/ci/integration/utils/asyncretry/SyncRetryJob.java" />
     <entry file="jar://W:/TOOLS/DEVEL/JAVA/jdk1.8.0_162/src.zip!/java/util/concurrent/CompletableFuture.java">
-=======
-    <entry file="jar://$MAVEN_REPOSITORY$/org/projectlombok/lombok/1.18.8/lombok-1.18.8-sources.jar!/lombok/experimental/Delegate.java">
-      <provider selected="true" editor-type-id="text-editor">
-        <state relative-caret-position="242">
-          <caret line="57" column="17" lean-forward="true" selection-start-line="57" selection-start-column="17" selection-end-line="57" selection-end-column="17" />
-          <folding>
-            <element signature="e#0#3573#0" expanded="true" />
-          </folding>
-        </state>
-      </provider>
-    </entry>
-    <entry file="file://$PROJECT_DIR$/ptaiJenkinsPlugin/pom.xml">
-      <provider selected="true" editor-type-id="text-editor">
-        <state relative-caret-position="215">
-          <caret line="135" column="35" selection-start-line="135" selection-start-column="35" selection-end-line="135" selection-end-column="35" />
-        </state>
-      </provider>
-    </entry>
-    <entry file="jar://$MAVEN_REPOSITORY$/org/jenkins-ci/main/jenkins-core/2.150.2/jenkins-core-2.150.2.jar!/hudson/model/Build.class">
->>>>>>> 5b0f83d8
-      <provider selected="true" editor-type-id="text-editor">
-        <state relative-caret-position="158">
-          <caret line="151" selection-start-line="151" selection-end-line="151" />
-        </state>
-      </provider>
-    </entry>
-    <entry file="file://$PROJECT_DIR$/genericClientLib/src/main/java/com/ptsecurity/appsec/ai/ee/utils/ci/integration/ptaiserver/domain/Transfer.java">
+      <provider selected="true" editor-type-id="text-editor">
+        <state relative-caret-position="5586">
+          <caret line="351" column="34" selection-start-line="351" selection-start-column="34" selection-end-line="351" selection-end-column="34" />
+        </state>
+      </provider>
+    </entry>
+    <entry file="jar://$MAVEN_REPOSITORY$/com/nurkiewicz/asyncretry/asyncretry/0.0.7/asyncretry-0.0.7-sources.jar!/com/nurkiewicz/asyncretry/RetryExecutor.java">
+      <provider selected="true" editor-type-id="text-editor">
+        <state relative-caret-position="228">
+          <caret line="16" column="33" selection-start-line="16" selection-start-column="33" selection-end-line="16" selection-end-column="33" />
+        </state>
+      </provider>
+    </entry>
+    <entry file="jar://W:/TOOLS/DEVEL/JAVA/jdk1.8.0_162/src.zip!/java/util/concurrent/Callable.java">
+      <provider selected="true" editor-type-id="text-editor">
+        <state relative-caret-position="306">
+          <caret line="57" column="17" selection-start-line="57" selection-start-column="17" selection-end-line="57" selection-end-column="17" />
+        </state>
+      </provider>
+    </entry>
+    <entry file="jar://$MAVEN_REPOSITORY$/com/nurkiewicz/asyncretry/asyncretry/0.0.7/asyncretry-0.0.7-sources.jar!/com/nurkiewicz/asyncretry/AsyncRetryExecutor.java">
+      <provider selected="true" editor-type-id="text-editor">
+        <state relative-caret-position="530">
+          <caret line="60" column="41" selection-start-line="60" selection-start-column="41" selection-end-line="60" selection-end-column="41" />
+          <folding>
+            <element signature="e#2056#2057#0" expanded="true" />
+            <element signature="e#2102#2103#0" expanded="true" />
+            <element signature="e#2185#2186#0" expanded="true" />
+            <element signature="e#2236#2237#0" expanded="true" />
+            <element signature="e#2616#2617#0" expanded="true" />
+            <element signature="e#2664#2665#0" expanded="true" />
+            <element signature="e#2978#2979#0" expanded="true" />
+            <element signature="e#3003#3004#0" expanded="true" />
+          </folding>
+        </state>
+      </provider>
+    </entry>
+    <entry file="file://$PROJECT_DIR$/genericClientLib/src/main/java/com/ptsecurity/appsec/ai/ee/utils/ci/integration/jenkins/utils/ApiClient.java">
+      <provider selected="true" editor-type-id="text-editor">
+        <state relative-caret-position="454">
+          <caret line="35" selection-start-line="35" selection-end-line="35" />
+        </state>
+      </provider>
+    </entry>
+    <entry file="file://$PROJECT_DIR$/genericClientLib/src/main/java/com/ptsecurity/appsec/ai/ee/utils/ci/integration/jenkins/exceptions/JenkinsServerException.java">
+      <provider selected="true" editor-type-id="text-editor">
+        <state relative-caret-position="95">
+          <caret line="8" column="11" selection-start-line="8" selection-start-column="11" selection-end-line="8" selection-end-column="11" />
+          <folding>
+            <element signature="e#404#405#0" expanded="true" />
+            <element signature="e#441#442#0" expanded="true" />
+          </folding>
+        </state>
+      </provider>
+    </entry>
+    <entry file="file://$PROJECT_DIR$/genericClientLib/target/generated-sources/openapi/src/main/java/com/ptsecurity/appsec/ai/ee/utils/ci/jenkins/server/rest/RemoteAccessApi.java">
+      <provider selected="true" editor-type-id="text-editor">
+        <state relative-caret-position="174">
+          <caret line="484" selection-start-line="484" selection-end-line="484" />
+        </state>
+      </provider>
+    </entry>
+    <entry file="file://$PROJECT_DIR$/genericClientLib/src/main/java/com/ptsecurity/appsec/ai/ee/utils/ci/integration/jenkins/utils/JenkinsApiClientWrapper.java">
+      <provider selected="true" editor-type-id="text-editor">
+        <state relative-caret-position="201">
+          <caret line="35" column="24" lean-forward="true" selection-start-line="35" selection-start-column="24" selection-end-line="35" selection-end-column="24" />
+          <folding>
+            <element signature="imports" expanded="true" />
+          </folding>
+        </state>
+      </provider>
+    </entry>
+    <entry file="file://$PROJECT_DIR$/genericClientLib/target/generated-sources/openapi/src/main/java/com/ptsecurity/appsec/ai/ee/utils/ci/jenkins/server/ApiException.java">
+      <provider selected="true" editor-type-id="text-editor">
+        <state relative-caret-position="182">
+          <caret line="70" selection-start-line="70" selection-end-line="70" />
+          <folding>
+            <element signature="e#2304#2305#0" expanded="true" />
+          </folding>
+        </state>
+      </provider>
+    </entry>
+    <entry file="jar://$MAVEN_REPOSITORY$/commons-httpclient/commons-httpclient/3.1-jenkins-1/commons-httpclient-3.1-jenkins-1-sources.jar!/org/apache/commons/httpclient/HttpStatus.java">
+      <provider selected="true" editor-type-id="text-editor">
+        <state relative-caret-position="182">
+          <caret line="86" selection-start-line="86" selection-end-line="86" />
+        </state>
+      </provider>
+    </entry>
+    <entry file="jar://W:/TOOLS/DEVEL/JAVA/jdk1.8.0_162/src.zip!/java/lang/Throwable.java">
+      <provider selected="true" editor-type-id="text-editor">
+        <state relative-caret-position="182">
+          <caret line="375" column="18" selection-start-line="375" selection-start-column="18" selection-end-line="375" selection-end-column="18" />
+          <folding>
+            <element signature="e#15711#15712#0" expanded="true" />
+            <element signature="e#15747#15748#0" expanded="true" />
+          </folding>
+        </state>
+      </provider>
+    </entry>
+    <entry file="file://$PROJECT_DIR$/genericClientLib/src/main/java/com/ptsecurity/appsec/ai/ee/utils/ci/integration/base/Base.java">
+      <provider selected="true" editor-type-id="text-editor">
+        <state relative-caret-position="-532">
+          <caret line="40" column="13" selection-start-line="40" selection-start-column="13" selection-end-line="40" selection-end-column="13" />
+          <folding>
+            <element signature="e#2074#2075#0" expanded="true" />
+            <element signature="e#2128#2129#0" expanded="true" />
+          </folding>
+        </state>
+      </provider>
+    </entry>
+    <entry file="file://$PROJECT_DIR$/genericClientLib/src/main/java/com/ptsecurity/appsec/ai/ee/utils/ci/integration/jenkins/Client.java">
+      <provider selected="true" editor-type-id="text-editor">
+        <state relative-caret-position="342">
+          <caret line="38" column="35" selection-start-line="38" selection-start-column="35" selection-end-line="38" selection-end-column="35" />
+        </state>
+      </provider>
+    </entry>
+    <entry file="file://$PROJECT_DIR$/ptaiJenkinsPlugin/src/main/java/com/ptsecurity/appsec/ai/ee/utils/ci/integration/plugin/jenkins/descriptor/ServerSettingsDescriptor.java">
+      <provider selected="true" editor-type-id="text-editor">
+        <state relative-caret-position="320">
+          <caret line="129" column="60" selection-start-line="129" selection-start-column="60" selection-end-line="129" selection-end-column="60" />
+          <folding>
+            <element signature="imports" expanded="true" />
+          </folding>
+        </state>
+      </provider>
+    </entry>
+    <entry file="file://$PROJECT_DIR$/ptaiJenkinsPlugin/src/main/java/com/ptsecurity/appsec/ai/ee/utils/ci/integration/plugin/jenkins/ServerSettings.java">
+      <provider selected="true" editor-type-id="text-editor">
+        <state relative-caret-position="-35">
+          <caret line="35" selection-start-line="35" selection-end-line="35" />
+        </state>
+      </provider>
+    </entry>
+    <entry file="file://$PROJECT_DIR$/ptaiJenkinsPlugin/src/main/resources/com/ptsecurity/appsec/ai/ee/utils/ci/integration/plugin/jenkins/ServerSettings/config.groovy">
+      <provider selected="true" editor-type-id="text-editor">
+        <state relative-caret-position="357">
+          <caret line="53" column="5" selection-start-line="53" selection-start-column="5" selection-end-line="53" selection-end-column="5" />
+        </state>
+      </provider>
+    </entry>
+    <entry file="file://$PROJECT_DIR$/ptaiJenkinsPlugin/src/main/java/com/ptsecurity/appsec/ai/ee/utils/ci/integration/plugin/jenkins/defaults/ServerSettingsDefaults.java">
+      <provider selected="true" editor-type-id="text-editor">
+        <state relative-caret-position="209">
+          <caret line="15" column="5" selection-start-line="15" selection-start-column="5" selection-end-line="15" selection-end-column="5" />
+          <folding>
+            <element signature="imports" expanded="true" />
+          </folding>
+        </state>
+      </provider>
+    </entry>
+    <entry file="file://$PROJECT_DIR$/ptaiJenkinsPlugin/src/main/resources/com/ptsecurity/appsec/ai/ee/utils/ci/integration/plugin/jenkins/ServerSettings/config.properties">
+      <provider editor-type-id="ResourceBundle" />
       <provider selected="true" editor-type-id="text-editor">
         <state relative-caret-position="171">
-          <caret line="12" column="45" selection-start-line="12" selection-start-column="45" selection-end-line="12" selection-end-column="45" />
-        </state>
-      </provider>
-    </entry>
-    <entry file="file://$PROJECT_DIR$/genericClientLib/src/main/java/com/ptsecurity/appsec/ai/ee/utils/ci/integration/ptaiserver/domain/PtaiResultStatus.java">
-      <provider selected="true" editor-type-id="text-editor">
-        <state relative-caret-position="38">
-          <caret line="2" column="28" selection-start-line="2" selection-start-column="28" selection-end-line="2" selection-end-column="28" />
-        </state>
-      </provider>
-    </entry>
-    <entry file="jar://$MAVEN_REPOSITORY$/org/jenkins-ci/main/jenkins-core/2.150.2/jenkins-core-2.150.2.jar!/hudson/tasks/BuildStepCompatibilityLayer.class">
-      <provider selected="true" editor-type-id="text-editor">
-        <state relative-caret-position="158">
-          <caret line="39" selection-start-line="39" selection-end-line="39" />
-        </state>
-      </provider>
-    </entry>
-    <entry file="jar://$MAVEN_REPOSITORY$/org/jenkins-ci/main/remoting/3.27/remoting-3.27.jar!/hudson/remoting/ExportTable.class">
-      <provider selected="true" editor-type-id="text-editor">
-        <state relative-caret-position="346">
-          <caret line="228" selection-start-line="228" selection-end-line="228" />
-        </state>
-      </provider>
-    </entry>
-    <entry file="file://$PROJECT_DIR$/genericClientLib/target/generated-sources/swagger/src/main/java/com/ptsecurity/appsec/ai/ee/ptai/server/projectmanagement/rest/ProjectsApi.java">
-      <provider selected="true" editor-type-id="text-editor">
-        <state relative-caret-position="13851">
-          <caret line="783" selection-start-line="783" selection-end-line="783" />
-        </state>
-      </provider>
-    </entry>
-    <entry file="jar://$MAVEN_REPOSITORY$/org/jenkins-ci/main/remoting/3.27/remoting-3.27.jar!/hudson/remoting/Channel.class">
-      <provider selected="true" editor-type-id="text-editor">
-        <state relative-caret-position="6137">
-          <caret line="396" column="38" selection-start-line="396" selection-start-column="38" selection-end-line="396" selection-end-column="38" />
-        </state>
-      </provider>
-    </entry>
-    <entry file="jar://$MAVEN_REPOSITORY$/org/jenkins-ci/main/remoting/3.27/remoting-3.27.jar!/hudson/remoting/UserRequest.class">
-      <provider selected="true" editor-type-id="text-editor">
-        <state relative-caret-position="4047">
-          <caret line="233" selection-start-line="233" selection-end-line="233" />
-          <folding>
-            <element signature="e#9364#9365#0" expanded="true" />
-          </folding>
-        </state>
-      </provider>
-    </entry>
-    <entry file="file://$PROJECT_DIR$/genericClientLib/src/main/java/com/ptsecurity/appsec/ai/ee/utils/ci/integration/base/Base.java">
-      <provider selected="true" editor-type-id="text-editor">
-        <state relative-caret-position="266">
-          <caret line="113" column="11" selection-start-line="113" selection-start-column="4" selection-end-line="113" selection-end-column="11" />
-        </state>
-      </provider>
-    </entry>
-    <entry file="file://$PROJECT_DIR$/genericClientLib/src/main/java/com/ptsecurity/appsec/ai/ee/utils/ci/integration/base/BaseClient.java">
-      <provider selected="true" editor-type-id="text-editor">
-        <state relative-caret-position="266">
-          <caret line="327" column="13" selection-start-line="327" selection-start-column="13" selection-end-line="327" selection-end-column="13" />
-        </state>
-      </provider>
-    </entry>
-    <entry file="file://$PROJECT_DIR$/genericClientLib/src/main/java/com/ptsecurity/appsec/ai/ee/utils/ci/integration/ptaiserver/domain/Transfers.java">
-      <provider selected="true" editor-type-id="text-editor">
-        <state relative-caret-position="190">
-          <caret line="21" selection-start-line="21" selection-end-line="21" />
-        </state>
-      </provider>
-    </entry>
-    <entry file="file://$PROJECT_DIR$/ptaiJenkinsPlugin/src/main/java/com/ptsecurity/appsec/ai/ee/utils/ci/integration/plugin/jenkins/utils/remote/RemotePtaiProject.java" />
-    <entry file="jar://$MAVEN_REPOSITORY$/org/jenkins-ci/main/jenkins-core/2.150.2/jenkins-core-2.150.2.jar!/hudson/FilePath.class">
-      <provider selected="true" editor-type-id="text-editor">
-        <state relative-caret-position="175">
-          <caret line="277" selection-start-line="277" selection-end-line="277" />
-          <folding>
-            <element signature="e#9810#9811#0" expanded="true" />
-          </folding>
-        </state>
-      </provider>
-    </entry>
-    <entry file="file://$PROJECT_DIR$/genericClientLib/src/main/java/com/ptsecurity/appsec/ai/ee/utils/ci/integration/ptaiserver/PtaiProject.java">
-      <provider selected="true" editor-type-id="text-editor">
-        <state relative-caret-position="715">
-          <caret line="85" column="16" selection-start-line="85" selection-start-column="16" selection-end-line="85" selection-end-column="16" />
-        </state>
-      </provider>
-    </entry>
-    <entry file="file://$PROJECT_DIR$/genericClientLib/src/main/java/com/ptsecurity/appsec/ai/ee/utils/ci/integration/ptaiserver/utils/FileCollector.java">
-      <provider selected="true" editor-type-id="text-editor">
-        <state relative-caret-position="646">
-          <caret line="72" column="9" selection-start-line="72" selection-start-column="9" selection-end-line="72" selection-end-column="9" />
-        </state>
-      </provider>
-    </entry>
-    <entry file="file://$PROJECT_DIR$/genericClientLib/src/test/resources/src/app01/src/main/resources/log4j.properties">
-      <provider selected="true" editor-type-id="text-editor">
-        <state relative-caret-position="152">
-          <caret line="8" column="38" selection-start-line="8" selection-start-column="38" selection-end-line="8" selection-end-column="38" />
-        </state>
-      </provider>
-    </entry>
-    <entry file="file://$PROJECT_DIR$/ptaiJenkinsPlugin/src/main/resources/com/ptsecurity/appsec/ai/ee/utils/ci/integration/plugin/jenkins/Messages.properties">
-      <provider selected="true" editor-type-id="text-editor">
-        <state relative-caret-position="19">
-          <caret line="1" column="53" selection-start-line="1" selection-start-column="53" selection-end-line="1" selection-end-column="53" />
-        </state>
-      </provider>
+          <caret line="9" selection-start-line="9" selection-end-line="9" selection-end-column="73" />
+        </state>
+      </provider>
+    </entry>
+    <entry file="file://$PROJECT_DIR$/ptaiJenkinsPlugin/src/main/resources/com/ptsecurity/appsec/ai/ee/utils/ci/integration/plugin/jenkins/ServerSettings/config_ru.properties">
       <provider editor-type-id="ResourceBundle" />
-    </entry>
-    <entry file="file://$PROJECT_DIR$/ptaiJenkinsPlugin/src/main/resources/com/ptsecurity/appsec/ai/ee/utils/ci/integration/plugin/jenkins/Messages_ru.properties">
-      <provider selected="true" editor-type-id="text-editor" />
-      <provider editor-type-id="ResourceBundle" />
-    </entry>
-    <entry file="file://$PROJECT_DIR$/ptaiJenkinsPlugin/src/main/resources/com/ptsecurity/appsec/ai/ee/utils/ci/integration/plugin/jenkins/Transfer/help-sourceFiles.html">
-      <provider selected="true" editor-type-id="text-editor">
-        <state relative-caret-position="76">
-          <caret line="4" column="12" selection-start-line="4" selection-start-column="12" selection-end-line="4" selection-end-column="12" />
-        </state>
-      </provider>
-    </entry>
-    <entry file="file://$PROJECT_DIR$/genericClientLib/src/test/java/com/ptsecurity/appsec/ai/ee/utils/ci/integration/ptaiserver/PtaiProjectTest.java">
-      <provider selected="true" editor-type-id="text-editor">
-        <state relative-caret-position="1444">
-          <caret line="90" selection-start-line="87" selection-end-line="90" />
-        </state>
-      </provider>
-    </entry>
-    <entry file="file://$PROJECT_DIR$/ptaiCliPlugin/src/main/java/com/ptsecurity/appsec/ai/ee/utils/ci/integration/cli/SastJob.java">
-      <provider selected="true" editor-type-id="text-editor">
-        <state relative-caret-position="4959">
-          <caret line="277" selection-start-line="277" selection-end-line="277" />
-        </state>
-      </provider>
-    </entry>
-    <entry file="file://$PROJECT_DIR$/ptaiJenkinsPlugin/src/main/resources/com/ptsecurity/appsec/ai/ee/utils/ci/integration/plugin/jenkins/Transfer/help-removePrefix.html">
-      <provider selected="true" editor-type-id="text-editor">
-        <state relative-caret-position="38">
-          <caret line="2" column="60" selection-start-line="2" selection-start-column="60" selection-end-line="2" selection-end-column="60" />
-        </state>
-      </provider>
-    </entry>
-<<<<<<< HEAD
+      <provider selected="true" editor-type-id="text-editor">
+        <state relative-caret-position="171">
+          <caret line="9" column="79" selection-start-line="9" selection-start-column="79" selection-end-line="9" selection-end-column="79" />
+        </state>
+      </provider>
+    </entry>
+    <entry file="file://$PROJECT_DIR$/genericClientLib/src/main/java/com/ptsecurity/appsec/ai/ee/utils/ci/integration/jenkins/SastJob.java">
+      <provider selected="true" editor-type-id="text-editor">
+        <state relative-caret-position="33">
+          <caret line="37" column="16" selection-start-line="37" selection-start-column="16" selection-end-line="37" selection-end-column="16" />
+          <folding>
+            <element signature="imports" expanded="true" />
+          </folding>
+        </state>
+      </provider>
+    </entry>
     <entry file="file://$PROJECT_DIR$/ptaiJenkinsPlugin/src/main/java/com/ptsecurity/appsec/ai/ee/utils/ci/integration/plugin/jenkins/Plugin.java">
       <provider selected="true" editor-type-id="text-editor">
         <state relative-caret-position="3724">
@@ -1154,43 +1044,20 @@
           <folding>
             <element signature="imports" expanded="true" />
           </folding>
-=======
-    <entry file="file://$PROJECT_DIR$/genericClientLib/src/main/java/com/ptsecurity/appsec/ai/ee/utils/ci/integration/jenkins/utils/ApiClient.java">
-      <provider selected="true" editor-type-id="text-editor">
-        <state relative-caret-position="105">
-          <caret line="10" column="13" selection-start-line="10" selection-start-column="13" selection-end-line="10" selection-end-column="13" />
-        </state>
-      </provider>
-    </entry>
-    <entry file="file://$PROJECT_DIR$/genericClientLib/src/main/java/com/ptsecurity/appsec/ai/ee/utils/ci/integration/jenkins/utils/JenkinsApiClientWrapper.java">
-      <provider selected="true" editor-type-id="text-editor">
-        <state relative-caret-position="181">
-          <caret line="27" column="38" selection-start-line="27" selection-start-column="38" selection-end-line="27" selection-end-column="38" />
-          <folding>
-            <element signature="imports" expanded="true" />
-          </folding>
-        </state>
-      </provider>
-    </entry>
-    <entry file="jar://C:/TOOLS/DEVEL/JAVA/JDK.1.8.0.181/src.zip!/java/nio/file/Files.java">
-      <provider selected="true" editor-type-id="text-editor">
-        <state relative-caret-position="365">
-          <caret line="3285" column="23" selection-start-line="3285" selection-start-column="23" selection-end-line="3285" selection-end-column="23" />
->>>>>>> 5b0f83d8
-        </state>
-      </provider>
-    </entry>
-    <entry file="file://$PROJECT_DIR$/ptaiJenkinsPlugin/src/main/java/com/ptsecurity/appsec/ai/ee/utils/ci/integration/plugin/jenkins/utils/remote/RemoteFileCollector.java">
-      <provider selected="true" editor-type-id="text-editor">
-        <state relative-caret-position="262">
-          <caret line="29" selection-start-line="29" selection-end-line="29" />
-          <folding>
-            <element signature="imports" expanded="true" />
-          </folding>
-        </state>
-      </provider>
-    </entry>
-<<<<<<< HEAD
+        </state>
+      </provider>
+    </entry>
+    <entry file="jar://$MAVEN_REPOSITORY$/org/jenkins-ci/main/jenkins-core/2.150.2/jenkins-core-2.150.2-sources.jar!/hudson/FilePath.java">
+      <provider selected="true" editor-type-id="text-editor">
+        <state relative-caret-position="1330">
+          <caret line="212" column="19" selection-start-line="212" selection-start-column="19" selection-end-line="212" selection-end-column="19" />
+          <folding>
+            <element signature="e#15759#15760#0" expanded="true" />
+            <element signature="e#15788#15789#0" expanded="true" />
+          </folding>
+        </state>
+      </provider>
+    </entry>
     <entry file="file://$PROJECT_DIR$/genericClientLib/src/main/java/com/ptsecurity/appsec/ai/ee/utils/ci/integration/ptaiserver/PtaiProject.java">
       <provider selected="true" editor-type-id="text-editor">
         <state relative-caret-position="1501">
@@ -1212,25 +1079,18 @@
       <provider selected="true" editor-type-id="text-editor">
         <state relative-caret-position="285">
           <caret line="15" column="13" selection-start-line="15" selection-start-column="13" selection-end-line="15" selection-end-column="13" />
-=======
-    <entry file="jar://$MAVEN_REPOSITORY$/org/jenkins-ci/main/jenkins-core/2.150.2/jenkins-core-2.150.2.jar!/jenkins/security/MasterToSlaveCallable.class">
-      <provider selected="true" editor-type-id="text-editor">
-        <state relative-caret-position="114">
-          <caret line="16" selection-start-line="16" selection-end-line="16" />
->>>>>>> 5b0f83d8
-        </state>
-      </provider>
-    </entry>
-    <entry file="jar://$MAVEN_REPOSITORY$/org/jenkins-ci/main/jenkins-core/2.150.2/jenkins-core-2.150.2.jar!/hudson/Launcher.class">
-      <provider selected="true" editor-type-id="text-editor">
-        <state relative-caret-position="158">
-          <caret line="611" selection-start-line="611" selection-end-line="611" />
+        </state>
+      </provider>
+    </entry>
+    <entry file="file://$PROJECT_DIR$/genericClientLib/src/main/java/com/ptsecurity/appsec/ai/ee/utils/ci/integration/ptaiserver/utils/FileCollector.java">
+      <provider selected="true" editor-type-id="text-editor">
+        <state relative-caret-position="323">
+          <caret line="38" column="35" selection-start-line="38" selection-start-column="24" selection-end-line="38" selection-end-column="35" />
         </state>
       </provider>
     </entry>
     <entry file="file://$PROJECT_DIR$/ptaiJenkinsPlugin/pom.xml">
       <provider selected="true" editor-type-id="text-editor">
-<<<<<<< HEAD
         <state relative-caret-position="95">
           <caret line="5" column="21" selection-start-line="5" selection-start-column="21" selection-end-line="5" selection-end-column="21" />
         </state>
@@ -1268,33 +1128,6 @@
       <provider selected="true" editor-type-id="text-editor">
         <state relative-caret-position="70">
           <caret line="19" column="11" selection-start-line="19" selection-start-column="11" selection-end-line="19" selection-end-column="11" />
-=======
-        <state relative-caret-position="50">
-          <caret line="160" column="33" selection-start-line="160" selection-start-column="33" selection-end-line="160" selection-end-column="33" />
-          <folding>
-            <element signature="imports" expanded="true" />
-          </folding>
-        </state>
-      </provider>
-    </entry>
-    <entry file="file://$PROJECT_DIR$/genericClientLib/src/main/java/com/ptsecurity/appsec/ai/ee/utils/ci/integration/jenkins/SastJob.java">
-      <provider selected="true" editor-type-id="text-editor">
-        <state relative-caret-position="131">
-          <caret line="160" column="30" selection-start-line="160" selection-start-column="30" selection-end-line="160" selection-end-column="30" />
-          <folding>
-            <element signature="imports" expanded="true" />
-          </folding>
-        </state>
-      </provider>
-    </entry>
-    <entry file="file://$PROJECT_DIR$/ptaiJenkinsPlugin/src/main/java/com/ptsecurity/appsec/ai/ee/utils/ci/integration/plugin/jenkins/utils/remote/RemoteSastJob.java">
-      <provider selected="true" editor-type-id="text-editor">
-        <state relative-caret-position="145">
-          <caret line="27" column="88" selection-start-line="27" selection-start-column="88" selection-end-line="27" selection-end-column="88" />
-          <folding>
-            <element signature="imports" expanded="true" />
-          </folding>
->>>>>>> 5b0f83d8
         </state>
       </provider>
     </entry>
