--- conflicted
+++ resolved
@@ -154,37 +154,34 @@
             ]
         }
     }
-<<<<<<< HEAD
-
-    api42 {
-        inputFile = file('src/main/resources/api/v42/swagger.yaml')
-        code {
-            language = 'java'
-            library = 'okhttp-gson'
-            additionalProperties = [
-                    'modelPackage': 'com.ptsecurity.appsec.ai.ee.server.v42.api.model',
-                    'apiPackage': 'com.ptsecurity.appsec.ai.ee.server.v42.api.api',
+
+    api420 {
+        inputFile = file('src/main/resources/api/v420/swagger.yaml')
+        code {
+            language = 'java'
+            library = 'okhttp-gson'
+            additionalProperties = [
+                    'modelPackage': 'com.ptsecurity.appsec.ai.ee.server.v420.api.model',
+                    'apiPackage': 'com.ptsecurity.appsec.ai.ee.server.v420.api.api',
                     'dateLibrary': 'java8',
                     'hideGenerationTimestamp': 'true'
             ]
         }
     }
 
-    notifications42 {
-        inputFile = file('src/main/resources/api/v42/notifications.yml')
-        code {
-            language = 'java'
-            library = 'okhttp-gson'
-            additionalProperties = [
-                    'modelPackage': 'com.ptsecurity.appsec.ai.ee.server.v42.notifications.model',
-                    'apiPackage': 'com.ptsecurity.appsec.ai.ee.server.v42.notifications.api',
+    notifications420 {
+        inputFile = file('src/main/resources/api/v420/notifications.yml')
+        code {
+            language = 'java'
+            library = 'okhttp-gson'
+            additionalProperties = [
+                    'modelPackage': 'com.ptsecurity.appsec.ai.ee.server.v420.notifications.model',
+                    'apiPackage': 'com.ptsecurity.appsec.ai.ee.server.v420.notifications.api',
                     'dateLibrary': 'java8',
                     'hideGenerationTimestamp': 'true'
             ]
         }
     }
-=======
->>>>>>> 27064dd4
 }
 
 compileJava.dependsOn \
@@ -194,13 +191,9 @@
  swaggerSources.scanscheduler411.code, \
  swaggerSources.systemmanagement411.code, \
  swaggerSources.legacy411.code, \
-<<<<<<< HEAD
  swaggerSources.notifications411.code, \
- swaggerSources.api42.code, \
- swaggerSources.notifications42.code
-=======
- swaggerSources.notifications411.code
->>>>>>> 27064dd4
+ swaggerSources.api420.code, \
+ swaggerSources.notifications420.code
 
 sourceSets.main.java.srcDirs \
  "${swaggerSources.auth411.code.outputDir}/src/main/java", \
@@ -210,5 +203,5 @@
  "${swaggerSources.systemmanagement411.code.outputDir}/src/main/java", \
  "${swaggerSources.notifications411.code.outputDir}/src/main/java", \
  "${swaggerSources.legacy411.code.outputDir}/src/main/java", \
- "${swaggerSources.api42.code.outputDir}/src/main/java", \
- "${swaggerSources.notifications42.code.outputDir}/src/main/java"
+ "${swaggerSources.api420.code.outputDir}/src/main/java", \
+ "${swaggerSources.notifications420.code.outputDir}/src/main/java"
