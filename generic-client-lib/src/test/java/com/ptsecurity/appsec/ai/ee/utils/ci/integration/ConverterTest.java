package com.ptsecurity.appsec.ai.ee.utils.ci.integration;

import com.fasterxml.jackson.core.type.TypeReference;
import com.fasterxml.jackson.databind.ObjectMapper;
import com.ptsecurity.appsec.ai.ee.scan.reports.Reports;
import com.ptsecurity.appsec.ai.ee.scan.result.ScanResult;
import com.ptsecurity.appsec.ai.ee.server.v411.projectmanagement.model.ScanResultModel;
import com.ptsecurity.appsec.ai.ee.server.v411.projectmanagement.model.ScanSettingsModel;
import com.ptsecurity.appsec.ai.ee.server.v411.projectmanagement.model.VulnerabilityModel;
import com.ptsecurity.appsec.ai.ee.utils.ci.integration.tasks.ServerVersionTasks;
import com.ptsecurity.misc.tools.BaseTest;
import com.ptsecurity.misc.tools.TempFile;
import com.ptsecurity.misc.tools.helpers.BaseJsonHelper;
import lombok.NonNull;
import lombok.SneakyThrows;
import lombok.extern.slf4j.Slf4j;
import org.apache.commons.lang3.StringUtils;
import org.junit.jupiter.api.DisplayName;
import org.junit.jupiter.api.Test;

import java.nio.charset.StandardCharsets;
import java.nio.file.Path;
import java.util.HashMap;
import java.util.List;
import java.util.Map;

import static com.ptsecurity.appsec.ai.ee.utils.ci.integration.Project.ALL;
import static com.ptsecurity.misc.tools.helpers.ArchiveHelper.extractResourceFile;
import static com.ptsecurity.misc.tools.helpers.ArchiveHelper.packData7Zip;
import static com.ptsecurity.misc.tools.helpers.BaseJsonHelper.createObjectMapper;
import static com.ptsecurity.misc.tools.helpers.ResourcesHelper.getResourceString;
import static org.junit.jupiter.api.Assertions.assertTrue;

@Slf4j
@DisplayName("Test PT AI server REST API data structures conversion")
public class ConverterTest extends BaseTest {
    @SneakyThrows
    public ScanResult generateScanResultV411(@NonNull final String fileName) {
        ObjectMapper mapper = createObjectMapper();
        log.trace("Read scan results");
        String scanResultStr = getResourceString("v411/json/scanResult/" + fileName + ".json");
        ScanResultModel scanResult = mapper.readValue(scanResultStr, com.ptsecurity.appsec.ai.ee.server.v411.projectmanagement.model.ScanResultModel.class);
        log.trace("Read scan issues");
        String scanIssuesStr = getResourceString("v411/json/issuesModel/" + fileName + ".json");
        TypeReference<List<VulnerabilityModel>> typeRef = new TypeReference<List<VulnerabilityModel>>() {};
        List<VulnerabilityModel> issues = mapper.readValue(scanIssuesStr, typeRef);
        log.trace("Read localized scan issues headers");
        Map<Reports.Locale, Map<String, String>> issuesHeadersFiles = new HashMap<>();
        for (Reports.Locale locale : Reports.Locale.values()) {
            Path issuesFile = extractResourceFile("v411/json/issuesModel/" + fileName + "." + locale.getLocale().getLanguage() + ".json.7z");
            TypeReference<Map<String, String>> mapTypeRef = new TypeReference<Map<String, String>>() {};
            Map<String, String> localizedIssuesHeaders = mapper.readValue(issuesFile.toFile(), mapTypeRef);
            issuesHeadersFiles.put(locale, localizedIssuesHeaders);
        }

        @NonNull final ScanSettingsModel scanSettings = mapper.readValue(
                getResourceString("v411/json/scanSettings/" + fileName + ".json"),
                ScanSettingsModel.class
        );
        Map<ServerVersionTasks.Component, String> versions = new HashMap<>();
        versions.put(ServerVersionTasks.Component.AIE, "4.1.1.14411");
        versions.put(ServerVersionTasks.Component.AIC, "4.1.1.14411");

        String projectName = StringUtils.substringBefore(fileName, ".");

        return com.ptsecurity.appsec.ai.ee.utils.ci.integration.api.v411.converters.IssuesConverter.convert(projectName, scanResult, issues, issuesHeadersFiles, scanSettings, "https://ptai411.domain.org", versions);
    }

    @Test
    @DisplayName("Convert PT AI 4.1.1 and 4.2 scan results")
    @SneakyThrows
    public void generateScanResults() {
        try (TempFile destination = TempFile.createFolder()) {
            Path scanResults411 = destination.toPath().resolve("result").resolve("v411");
            assertTrue(scanResults411.toFile().mkdirs());

            for (Project project : ALL) {
                ScanResult scanResult = generateScanResultV411(project.getName());
<<<<<<< HEAD
                String json = BaseJsonHelper.createObjectMapper().writerWithDefaultPrettyPrinter().writeValueAsString(scanResult);
                sevenZipData(scanResults411.resolve(project.getName() + ".json.7z"), json.getBytes(StandardCharsets.UTF_8));
=======
                String json = BaseJsonHelper.minimize(scanResult);
                packData7Zip(scanResults411.resolve(project.getName() + ".json.7z"), json.getBytes(StandardCharsets.UTF_8));
>>>>>>> 27064dd4
            }
            log.trace("Scan results are saved to {}", destination);
        }
    }
}<|MERGE_RESOLUTION|>--- conflicted
+++ resolved
@@ -76,13 +76,8 @@
 
             for (Project project : ALL) {
                 ScanResult scanResult = generateScanResultV411(project.getName());
-<<<<<<< HEAD
-                String json = BaseJsonHelper.createObjectMapper().writerWithDefaultPrettyPrinter().writeValueAsString(scanResult);
-                sevenZipData(scanResults411.resolve(project.getName() + ".json.7z"), json.getBytes(StandardCharsets.UTF_8));
-=======
                 String json = BaseJsonHelper.minimize(scanResult);
                 packData7Zip(scanResults411.resolve(project.getName() + ".json.7z"), json.getBytes(StandardCharsets.UTF_8));
->>>>>>> 27064dd4
             }
             log.trace("Scan results are saved to {}", destination);
         }
